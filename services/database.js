--- conflicted
+++ resolved
@@ -114,37 +114,6 @@
         console.log('Updated users table with admin role constraint');
       }
 
-<<<<<<< HEAD
-      // Check if app_violations table exists, create if not
-      const appViolationsExists = this.db.prepare(`
-        SELECT name FROM sqlite_master 
-        WHERE type='table' AND name='app_violations'
-      `).get();
-
-      if (!appViolationsExists) {
-        this.db.exec(`
-          CREATE TABLE app_violations (
-            violation_id TEXT PRIMARY KEY,
-            exam_id TEXT NOT NULL,
-            student_id TEXT NOT NULL,
-            device_id TEXT NOT NULL,
-            app_name TEXT NOT NULL,
-            window_title TEXT,
-            focus_start_time DATETIME NOT NULL,
-            focus_end_time DATETIME,
-            duration_seconds INTEGER,
-            screenshot_path TEXT,
-            screenshot_captured INTEGER DEFAULT 0,
-            created_at DATETIME DEFAULT CURRENT_TIMESTAMP,
-            FOREIGN KEY (exam_id) REFERENCES exams (exam_id),
-            FOREIGN KEY (student_id) REFERENCES users (user_id)
-          )
-        `);
-        console.log('Created app_violations table for monitoring system');
-      }
-
-=======
->>>>>>> 3213ad2f
     } catch (error) {
       console.error('Error performing migrations:', error);
       // Don't throw error, continue with table creation
@@ -203,7 +172,6 @@
         is_violation INTEGER DEFAULT 0,
         FOREIGN KEY (exam_id) REFERENCES exams (exam_id),
         FOREIGN KEY (student_id) REFERENCES users (user_id)
-<<<<<<< HEAD
       )
     `);
 
@@ -256,60 +224,6 @@
       )
     `);
 
-=======
-      )
-    `);
-
-    // Create devices table
-    this.db.exec(`
-      CREATE TABLE IF NOT EXISTS devices (
-        device_id TEXT PRIMARY KEY,
-        device_name TEXT,
-        registered_at DATETIME DEFAULT CURRENT_TIMESTAMP,
-        last_used DATETIME DEFAULT CURRENT_TIMESTAMP
-      )
-    `);
-
-    // Create face_embeddings table
-    this.db.exec(`
-      CREATE TABLE IF NOT EXISTS face_embeddings (
-        embedding_id TEXT PRIMARY KEY,
-        user_id TEXT NOT NULL,
-        embedding_data BLOB NOT NULL,
-        embedding_version TEXT DEFAULT '1.0',
-        confidence_score REAL,
-        created_at DATETIME DEFAULT CURRENT_TIMESTAMP,
-        FOREIGN KEY (user_id) REFERENCES users (user_id) ON DELETE CASCADE
-      )
-    `);
-
-    // Create system_settings table
-    this.db.exec(`
-      CREATE TABLE IF NOT EXISTS system_settings (
-        setting_key TEXT PRIMARY KEY,
-        setting_value TEXT NOT NULL,
-        setting_type TEXT DEFAULT 'string',
-        description TEXT,
-        updated_at DATETIME DEFAULT CURRENT_TIMESTAMP,
-        updated_by TEXT
-      )
-    `);
-
-    // Create audit_logs table
-    this.db.exec(`
-      CREATE TABLE IF NOT EXISTS audit_logs (
-        log_id TEXT PRIMARY KEY,
-        user_id TEXT,
-        action TEXT NOT NULL,
-        details TEXT,
-        ip_address TEXT,
-        user_agent TEXT,
-        timestamp DATETIME DEFAULT CURRENT_TIMESTAMP,
-        FOREIGN KEY (user_id) REFERENCES users (user_id)
-      )
-    `);
-
->>>>>>> 3213ad2f
     console.log('Database tables created successfully');
   }
 
@@ -568,11 +482,7 @@
         };
       }
 
-<<<<<<< HEAD
-      return null;
-=======
       return exam;
->>>>>>> 3213ad2f
     } catch (error) {
       console.error('Error getting exam by ID:', error);
       throw error;
@@ -829,197 +739,6 @@
   }
 
   /**
-<<<<<<< HEAD
-   * Get app violations by exam ID with student details
-   */
-  getAppViolationsByExam(examId) {
-    try {
-      const stmt = this.db.prepare(`
-        SELECT av.*, u.full_name as student_name, u.username
-        FROM app_violations av
-        JOIN users u ON av.student_id = u.user_id
-        WHERE av.exam_id = ?
-        ORDER BY av.focus_start_time ASC
-      `);
-
-      const violations = stmt.all(examId);
-
-      // Convert database format to camelCase for consistency
-      return violations.map(violation => ({
-        violationId: violation.violation_id,
-        examId: violation.exam_id,
-        studentId: violation.student_id,
-        studentName: violation.student_name,
-        username: violation.username,
-        deviceId: violation.device_id,
-        appName: violation.app_name,
-        windowTitle: violation.window_title,
-        focusStartTime: violation.focus_start_time,
-        focusEndTime: violation.focus_end_time,
-        durationSeconds: violation.duration_seconds,
-        screenshotPath: violation.screenshot_path,
-        screenshotCaptured: violation.screenshot_captured === 1,
-        createdAt: violation.created_at
-      }));
-    } catch (error) {
-      console.error('Error getting app violations by exam:', error);
-      throw error;
-    }
-  }
-
-  /**
-   * Get app violations by student and exam
-   */
-  getAppViolationsByStudent(studentId, examId) {
-    try {
-      const stmt = this.db.prepare(`
-        SELECT av.*, e.title as exam_title
-        FROM app_violations av
-        JOIN exams e ON av.exam_id = e.exam_id
-        WHERE av.student_id = ? AND av.exam_id = ?
-        ORDER BY av.focus_start_time ASC
-      `);
-
-      const violations = stmt.all(studentId, examId);
-
-      // Convert database format to camelCase for consistency
-      return violations.map(violation => ({
-        violationId: violation.violation_id,
-        examId: violation.exam_id,
-        examTitle: violation.exam_title,
-        studentId: violation.student_id,
-        deviceId: violation.device_id,
-        appName: violation.app_name,
-        windowTitle: violation.window_title,
-        focusStartTime: violation.focus_start_time,
-        focusEndTime: violation.focus_end_time,
-        durationSeconds: violation.duration_seconds,
-        screenshotPath: violation.screenshot_path,
-        screenshotCaptured: violation.screenshot_captured === 1,
-        createdAt: violation.created_at
-      }));
-    } catch (error) {
-      console.error('Error getting app violations by student:', error);
-      throw error;
-    }
-  }
-
-  /**
-   * Get all app violations for a student across all exams
-   */
-  getAllAppViolationsByStudent(studentId) {
-    try {
-      const stmt = this.db.prepare(`
-        SELECT av.*, e.title as exam_title, e.start_time as exam_start_time
-        FROM app_violations av
-        JOIN exams e ON av.exam_id = e.exam_id
-        WHERE av.student_id = ?
-        ORDER BY av.focus_start_time DESC
-      `);
-
-      const violations = stmt.all(studentId);
-
-      // Convert database format to camelCase for consistency
-      return violations.map(violation => ({
-        violationId: violation.violation_id,
-        examId: violation.exam_id,
-        examTitle: violation.exam_title,
-        examStartTime: violation.exam_start_time,
-        studentId: violation.student_id,
-        deviceId: violation.device_id,
-        appName: violation.app_name,
-        windowTitle: violation.window_title,
-        focusStartTime: violation.focus_start_time,
-        focusEndTime: violation.focus_end_time,
-        durationSeconds: violation.duration_seconds,
-        screenshotPath: violation.screenshot_path,
-        screenshotCaptured: violation.screenshot_captured === 1,
-        createdAt: violation.created_at
-      }));
-    } catch (error) {
-      console.error('Error getting all app violations by student:', error);
-      throw error;
-    }
-  }
-
-  /**
-   * Get violation statistics for an exam
-   */
-  getViolationStatsByExam(examId) {
-    try {
-      const stmt = this.db.prepare(`
-        SELECT 
-          COUNT(*) as total_violations,
-          COUNT(DISTINCT student_id) as students_with_violations,
-          COUNT(DISTINCT app_name) as unique_apps,
-          SUM(duration_seconds) as total_duration_seconds,
-          AVG(duration_seconds) as avg_duration_seconds,
-          app_name,
-          COUNT(*) as app_violation_count
-        FROM app_violations 
-        WHERE exam_id = ?
-        GROUP BY app_name
-        ORDER BY app_violation_count DESC
-      `);
-
-      const appStats = stmt.all(examId);
-
-      // Get overall stats
-      const overallStmt = this.db.prepare(`
-        SELECT 
-          COUNT(*) as total_violations,
-          COUNT(DISTINCT student_id) as students_with_violations,
-          COUNT(DISTINCT app_name) as unique_apps,
-          SUM(duration_seconds) as total_duration_seconds,
-          AVG(duration_seconds) as avg_duration_seconds
-        FROM app_violations 
-        WHERE exam_id = ?
-      `);
-
-      const overall = overallStmt.get(examId);
-
-      return {
-        overall: {
-          totalViolations: overall.total_violations || 0,
-          studentsWithViolations: overall.students_with_violations || 0,
-          uniqueApps: overall.unique_apps || 0,
-          totalDurationSeconds: overall.total_duration_seconds || 0,
-          avgDurationSeconds: overall.avg_duration_seconds || 0
-        },
-        byApp: appStats.map(stat => ({
-          appName: stat.app_name,
-          violationCount: stat.app_violation_count,
-          totalDurationSeconds: stat.total_duration_seconds || 0
-        }))
-      };
-    } catch (error) {
-      console.error('Error getting violation stats by exam:', error);
-      throw error;
-    }
-  }
-
-  /**
-   * Get exam participants count (students who started the exam)
-   */
-  getExamParticipantsCount(examId) {
-    try {
-      const stmt = this.db.prepare(`
-        SELECT COUNT(DISTINCT student_id) as participant_count
-        FROM events 
-        WHERE exam_id = ? AND event_type = 'exam_start'
-      `);
-
-      const result = stmt.get(examId);
-      return result ? result.participant_count : 0;
-    } catch (error) {
-      console.error('Error getting exam participants count:', error);
-      throw error;
-    }
-  }
-
-  /**
-=======
->>>>>>> 3213ad2f
    * Get student exam history (completed exams)
    */
   getStudentExamHistory(studentId) {
@@ -1074,10 +793,6 @@
    */
   async initializeDefaultAdmin() {
     try {
-<<<<<<< HEAD
-      // Check if any admin account exists
-      const adminExists = this.db.prepare('SELECT COUNT(*) as count FROM users WHERE role = ?').get('admin');
-=======
       // Check if admin account exists
       const adminExists = this.db.prepare('SELECT COUNT(*) as count FROM users WHERE username = ?').get('admin');
 
@@ -1095,154 +810,21 @@
       // Check if test accounts already exist
       const teacherExists = this.db.prepare('SELECT COUNT(*) as count FROM users WHERE username = ?').get('teacher1');
       const studentExists = this.db.prepare('SELECT COUNT(*) as count FROM users WHERE username = ?').get('student1');
->>>>>>> 3213ad2f
 
       if (adminExists.count === 0) {
         // Create default admin account only if no admin exists
         await this.createUser({
-<<<<<<< HEAD
-          username: 'admin',
-          password: 'admin123',
-          role: 'admin',
-          fullName: 'System Administrator',
-          email: 'admin@labguard.com'
-=======
           username: 'teacher1',
           password: 'password123',
           role: 'teacher',
           fullName: 'Dr. John Smith',
           email: 'john.smith@university.edu',
           createdBy: 'admin'
->>>>>>> 3213ad2f
         });
         console.log('Created default admin account: admin/admin123');
         console.log('IMPORTANT: Please change the default admin password after first login!');
       }
 
-<<<<<<< HEAD
-      // Initialize default system settings
-      this.setSystemSetting('face_matching_threshold', 0.45, 'number', 'Face recognition matching threshold');
-      this.setSystemSetting('max_login_attempts', 5, 'number', 'Maximum login attempts before lockout');
-      this.setSystemSetting('session_timeout', 28800000, 'number', 'Session timeout in milliseconds (8 hours)');
-
-      return true;
-    } catch (error) {
-      console.error('Error initializing default admin:', error);
-      throw error;
-    }
-  }
-
-  /**
-   * Clear all data from database (for development/testing)
-   */
-  clearAllData() {
-    try {
-      this.db.exec('DELETE FROM audit_logs');
-      this.db.exec('DELETE FROM face_embeddings');
-      this.db.exec('DELETE FROM events');
-      this.db.exec('DELETE FROM exams');
-      this.db.exec('DELETE FROM users');
-      this.db.exec('DELETE FROM devices');
-      this.db.exec('DELETE FROM system_settings');
-      console.log('Database cleared successfully');
-    } catch (error) {
-      console.error('Error clearing database:', error);
-      throw error;
-    }
-  }
-
-  /**
-   * Clear only audit logs
-   */
-  clearAuditLogs() {
-    try {
-      const result = this.db.prepare('DELETE FROM audit_logs').run();
-      console.log(`Cleared ${result.changes} audit log entries`);
-      return result.changes;
-    } catch (error) {
-      console.error('Error clearing audit logs:', error);
-      throw error;
-    }
-  }
-
-  /**
-   * Check if system has been set up with users
-   */
-  isSystemSetup() {
-    try {
-      const userCount = this.db.prepare('SELECT COUNT(*) as count FROM users').get().count;
-      const nonAdminCount = this.db.prepare('SELECT COUNT(*) as count FROM users WHERE role != ?').get('admin').count;
-
-      return {
-        hasUsers: userCount > 0,
-        hasNonAdminUsers: nonAdminCount > 0,
-        totalUsers: userCount,
-        nonAdminUsers: nonAdminCount
-      };
-    } catch (error) {
-      console.error('Error checking system setup:', error);
-      return {
-        hasUsers: false,
-        hasNonAdminUsers: false,
-        totalUsers: 0,
-        nonAdminUsers: 0
-      };
-    }
-  }
-
-  // FACE EMBEDDING METHODS
-
-  /**
-   * Store face embedding for a user
-   */
-  async storeFaceEmbedding(userId, embeddingData, confidenceScore = null) {
-    try {
-      const embeddingId = uuidv4();
-
-      // Convert embedding array to Buffer for BLOB storage
-      const embeddingBuffer = Buffer.from(JSON.stringify(embeddingData));
-
-      const stmt = this.db.prepare(`
-        INSERT INTO face_embeddings (embedding_id, user_id, embedding_data, confidence_score)
-        VALUES (?, ?, ?, ?)
-      `);
-
-      const result = stmt.run(embeddingId, userId, embeddingBuffer, confidenceScore);
-
-      // Update user's face registration status
-      this.updateUserFaceStatus(userId, true);
-
-      return {
-        embeddingId,
-        userId,
-        confidenceScore,
-        createdAt: new Date().toISOString()
-      };
-    } catch (error) {
-      console.error('Error storing face embedding:', error);
-      throw error;
-    }
-  }
-
-  /**
-   * Get face embedding for a user
-   */
-  getFaceEmbedding(userId) {
-    try {
-      const stmt = this.db.prepare(`
-        SELECT embedding_id, embedding_data, embedding_version, confidence_score, created_at
-        FROM face_embeddings 
-        WHERE user_id = ?
-        ORDER BY created_at DESC
-        LIMIT 1
-      `);
-
-      const result = stmt.get(userId);
-
-      if (result) {
-        // Convert Buffer back to array
-        result.embedding_data = JSON.parse(result.embedding_data.toString());
-=======
       if (studentExists.count === 0) {
         await this.createUser({
           username: 'student1',
@@ -1253,7 +835,6 @@
           createdBy: 'admin'
         });
         console.log('Created test student account: student1/password123');
->>>>>>> 3213ad2f
       }
 
       return result;
@@ -1263,7 +844,122 @@
     }
   }
 
-<<<<<<< HEAD
+      if (teacher2Exists.count === 0) {
+        await this.createUser({
+          username: 'teacher2',
+          password: 'password123',
+          role: 'teacher',
+          fullName: 'Prof. Sarah Wilson',
+          email: 'sarah.wilson@university.edu',
+          createdBy: 'admin'
+        });
+        console.log('Created test teacher account: teacher2/password123');
+      }
+
+      if (student2Exists.count === 0) {
+        await this.createUser({
+          username: 'student2',
+          password: 'password123',
+          role: 'student',
+          fullName: 'Bob Martinez',
+          email: 'bob.martinez@student.edu',
+          createdBy: 'admin'
+        });
+        console.log('Created test student account: student2/password123');
+      }
+
+      // Initialize default system settings
+      this.setSystemSetting('face_matching_threshold', 0.45, 'number', 'Face recognition matching threshold');
+      this.setSystemSetting('max_login_attempts', 5, 'number', 'Maximum login attempts before lockout');
+      this.setSystemSetting('session_timeout', 28800000, 'number', 'Session timeout in milliseconds (8 hours)');
+
+      return true;
+    } catch (error) {
+      console.error('Error getting audit logs:', error);
+      throw error;
+    }
+  }
+
+  /**
+   * Clear all data from database (for development/testing)
+   */
+  clearAllData() {
+    try {
+      this.db.exec('DELETE FROM audit_logs');
+      this.db.exec('DELETE FROM face_embeddings');
+      this.db.exec('DELETE FROM events');
+      this.db.exec('DELETE FROM exams');
+      this.db.exec('DELETE FROM users');
+      this.db.exec('DELETE FROM devices');
+      this.db.exec('DELETE FROM system_settings');
+      console.log('Database cleared successfully');
+    } catch (error) {
+      console.error('Error clearing database:', error);
+      throw error;
+    }
+  }
+
+  // FACE EMBEDDING METHODS
+
+  /**
+   * Store face embedding for a user
+   */
+  async storeFaceEmbedding(userId, embeddingData, confidenceScore = null) {
+    try {
+      const embeddingId = uuidv4();
+
+      // Convert embedding array to Buffer for BLOB storage
+      const embeddingBuffer = Buffer.from(JSON.stringify(embeddingData));
+
+      const stmt = this.db.prepare(`
+        INSERT INTO face_embeddings (embedding_id, user_id, embedding_data, confidence_score)
+        VALUES (?, ?, ?, ?)
+      `);
+
+      const result = stmt.run(embeddingId, userId, embeddingBuffer, confidenceScore);
+
+      // Update user's face registration status
+      this.updateUserFaceStatus(userId, true);
+
+      return {
+        embeddingId,
+        userId,
+        confidenceScore,
+        createdAt: new Date().toISOString()
+      };
+    } catch (error) {
+      console.error('Error storing face embedding:', error);
+      throw error;
+    }
+  }
+
+  /**
+   * Get face embedding for a user
+   */
+  getFaceEmbedding(userId) {
+    try {
+      const stmt = this.db.prepare(`
+        SELECT embedding_id, embedding_data, embedding_version, confidence_score, created_at
+        FROM face_embeddings 
+        WHERE user_id = ?
+        ORDER BY created_at DESC
+        LIMIT 1
+      `);
+
+      const result = stmt.get(userId);
+
+      if (result) {
+        // Convert Buffer back to array
+        result.embedding_data = JSON.parse(result.embedding_data.toString());
+      }
+
+      return result;
+    } catch (error) {
+      console.error('Error getting face embedding:', error);
+      throw error;
+    }
+  }
+
   /**
    * Delete face embedding for a user
    */
@@ -1492,352 +1188,6 @@
         ...log,
         details: log.details ? JSON.parse(log.details) : null
       }));
-=======
-      if (teacher2Exists.count === 0) {
-        await this.createUser({
-          username: 'teacher2',
-          password: 'password123',
-          role: 'teacher',
-          fullName: 'Prof. Sarah Wilson',
-          email: 'sarah.wilson@university.edu',
-          createdBy: 'admin'
-        });
-        console.log('Created test teacher account: teacher2/password123');
-      }
-
-      if (student2Exists.count === 0) {
-        await this.createUser({
-          username: 'student2',
-          password: 'password123',
-          role: 'student',
-          fullName: 'Bob Martinez',
-          email: 'bob.martinez@student.edu',
-          createdBy: 'admin'
-        });
-        console.log('Created test student account: student2/password123');
-      }
-
-      // Initialize default system settings
-      this.setSystemSetting('face_matching_threshold', 0.45, 'number', 'Face recognition matching threshold');
-      this.setSystemSetting('max_login_attempts', 5, 'number', 'Maximum login attempts before lockout');
-      this.setSystemSetting('session_timeout', 28800000, 'number', 'Session timeout in milliseconds (8 hours)');
-
-      return true;
->>>>>>> 3213ad2f
-    } catch (error) {
-      console.error('Error getting audit logs:', error);
-      throw error;
-    }
-  }
-
-  /**
-   * Clear all data from database (for development/testing)
-   */
-  clearAllData() {
-    try {
-      this.db.exec('DELETE FROM audit_logs');
-      this.db.exec('DELETE FROM face_embeddings');
-      this.db.exec('DELETE FROM events');
-      this.db.exec('DELETE FROM exams');
-      this.db.exec('DELETE FROM users');
-      this.db.exec('DELETE FROM devices');
-      this.db.exec('DELETE FROM system_settings');
-      console.log('Database cleared successfully');
-    } catch (error) {
-      console.error('Error clearing database:', error);
-      throw error;
-    }
-  }
-
-  // FACE EMBEDDING METHODS
-
-  /**
-   * Store face embedding for a user
-   */
-  async storeFaceEmbedding(userId, embeddingData, confidenceScore = null) {
-    try {
-      const embeddingId = uuidv4();
-
-      // Convert embedding array to Buffer for BLOB storage
-      const embeddingBuffer = Buffer.from(JSON.stringify(embeddingData));
-
-      const stmt = this.db.prepare(`
-        INSERT INTO face_embeddings (embedding_id, user_id, embedding_data, confidence_score)
-        VALUES (?, ?, ?, ?)
-      `);
-
-      const result = stmt.run(embeddingId, userId, embeddingBuffer, confidenceScore);
-
-      // Update user's face registration status
-      this.updateUserFaceStatus(userId, true);
-
-      return {
-        embeddingId,
-        userId,
-        confidenceScore,
-        createdAt: new Date().toISOString()
-      };
-    } catch (error) {
-      console.error('Error storing face embedding:', error);
-      throw error;
-    }
-  }
-
-  /**
-   * Get face embedding for a user
-   */
-  getFaceEmbedding(userId) {
-    try {
-      const stmt = this.db.prepare(`
-        SELECT embedding_id, embedding_data, embedding_version, confidence_score, created_at
-        FROM face_embeddings 
-        WHERE user_id = ?
-        ORDER BY created_at DESC
-        LIMIT 1
-      `);
-
-      const result = stmt.get(userId);
-
-      if (result) {
-        // Convert Buffer back to array
-        result.embedding_data = JSON.parse(result.embedding_data.toString());
-      }
-
-      return result;
-    } catch (error) {
-      console.error('Error getting face embedding:', error);
-      throw error;
-    }
-  }
-
-  /**
-   * Delete face embedding for a user
-   */
-  deleteFaceEmbedding(userId) {
-    try {
-      const stmt = this.db.prepare('DELETE FROM face_embeddings WHERE user_id = ?');
-      const result = stmt.run(userId);
-
-      // Update user's face registration status
-      if (result.changes > 0) {
-        this.updateUserFaceStatus(userId, false);
-      }
-
-      return result.changes > 0;
-    } catch (error) {
-      console.error('Error deleting face embedding:', error);
-      throw error;
-    }
-  }
-
-  /**
-   * Update user's face registration status
-   */
-  updateUserFaceStatus(userId, hasRegisteredFace) {
-    try {
-      const stmt = this.db.prepare(`
-        UPDATE users 
-        SET has_registered_face = ?, face_registration_date = ?
-        WHERE user_id = ?
-      `);
-
-      const registrationDate = hasRegisteredFace ? new Date().toISOString() : null;
-      const result = stmt.run(hasRegisteredFace ? 1 : 0, registrationDate, userId);
-
-      return result.changes > 0;
-    } catch (error) {
-      console.error('Error updating user face status:', error);
-      throw error;
-    }
-  }
-
-  /**
-   * Bulk create users from CSV data
-   */
-  async bulkCreateUsers(csvData, createdBy = null) {
-    try {
-      const results = {
-        successful: [],
-        failed: [],
-        total: csvData.length
-      };
-
-      for (const userData of csvData) {
-        try {
-          const user = await this.createUser({
-            ...userData,
-            createdBy
-          });
-          results.successful.push(user);
-        } catch (error) {
-          results.failed.push({
-            userData,
-            error: error.message
-          });
-        }
-      }
-
-      return results;
-    } catch (error) {
-      console.error('Error in bulk user creation:', error);
-      throw error;
-    }
-  }
-
-  // SYSTEM SETTINGS METHODS
-
-  /**
-   * Get system setting by key
-   */
-  getSystemSetting(key) {
-    try {
-      const stmt = this.db.prepare(`
-        SELECT setting_value, setting_type 
-        FROM system_settings 
-        WHERE setting_key = ?
-      `);
-
-      const result = stmt.get(key);
-
-      if (result) {
-        // Convert value based on type
-        switch (result.setting_type) {
-          case 'number':
-            return parseFloat(result.setting_value);
-          case 'boolean':
-            return result.setting_value === 'true';
-          case 'json':
-            return JSON.parse(result.setting_value);
-          default:
-            return result.setting_value;
-        }
-      }
-
-      return null;
-    } catch (error) {
-      console.error('Error getting system setting:', error);
-      throw error;
-    }
-  }
-
-  /**
-   * Set system setting
-   */
-  setSystemSetting(key, value, type = 'string', description = null, updatedBy = null) {
-    try {
-      let stringValue;
-
-      // Convert value to string based on type
-      switch (type) {
-        case 'json':
-          stringValue = JSON.stringify(value);
-          break;
-        case 'boolean':
-          stringValue = value ? 'true' : 'false';
-          break;
-        default:
-          stringValue = String(value);
-      }
-
-      const stmt = this.db.prepare(`
-        INSERT OR REPLACE INTO system_settings 
-        (setting_key, setting_value, setting_type, description, updated_by, updated_at)
-        VALUES (?, ?, ?, ?, ?, datetime('now'))
-      `);
-
-      const result = stmt.run(key, stringValue, type, description, updatedBy);
-      return result.changes > 0;
-    } catch (error) {
-      console.error('Error setting system setting:', error);
-      throw error;
-    }
-  }
-
-  // AUDIT LOGGING METHODS
-
-  /**
-   * Log audit event
-   */
-  logAuditEvent(userId, action, details = null, ipAddress = null, userAgent = null) {
-    try {
-      const logId = uuidv4();
-
-      const stmt = this.db.prepare(`
-        INSERT INTO audit_logs (log_id, user_id, action, details, ip_address, user_agent)
-        VALUES (?, ?, ?, ?, ?, ?)
-      `);
-
-      const result = stmt.run(
-        logId,
-        userId,
-        action,
-        details ? JSON.stringify(details) : null,
-        ipAddress,
-        userAgent
-      );
-
-      return {
-        logId,
-        userId,
-        action,
-        details,
-        timestamp: new Date().toISOString()
-      };
-    } catch (error) {
-      console.error('Error logging audit event:', error);
-      throw error;
-    }
-  }
-
-  /**
-   * Get audit logs with optional filtering
-   */
-  getAuditLogs(filters = {}) {
-    try {
-      let query = `
-        SELECT al.*, u.username, u.full_name
-        FROM audit_logs al
-        LEFT JOIN users u ON al.user_id = u.user_id
-        WHERE 1=1
-      `;
-
-      const params = [];
-
-      if (filters.userId) {
-        query += ' AND al.user_id = ?';
-        params.push(filters.userId);
-      }
-
-      if (filters.action) {
-        query += ' AND al.action = ?';
-        params.push(filters.action);
-      }
-
-      if (filters.startDate) {
-        query += ' AND al.timestamp >= ?';
-        params.push(filters.startDate);
-      }
-
-      if (filters.endDate) {
-        query += ' AND al.timestamp <= ?';
-        params.push(filters.endDate);
-      }
-
-      query += ' ORDER BY al.timestamp DESC';
-
-      if (filters.limit) {
-        query += ' LIMIT ?';
-        params.push(filters.limit);
-      }
-
-      const stmt = this.db.prepare(query);
-      const results = stmt.all(...params);
-
-      // Parse details JSON for each log
-      return results.map(log => ({
-        ...log,
-        details: log.details ? JSON.parse(log.details) : null
-      }));
     } catch (error) {
       console.error('Error getting audit logs:', error);
       throw error;
