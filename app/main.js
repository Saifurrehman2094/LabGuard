const { app, BrowserWindow, ipcMain } = require('electron');
const path = require('path');
const isDev = require('electron-is-dev');

// Import services
const AuthService = require('../services/auth');
const DatabaseService = require('../services/database'); // Using SQLite database
const FileService = require('../services/files');
const MonitoringController = require('../services/monitoringController');

// Initialize services
let authService;
let dbService;
let fileService;
let monitoringController;

// Keep a global reference of the window object
let mainWindow;

function createWindow() {
  const preloadPath = path.join(__dirname, 'preload.js');
  console.log('Preload script path:', preloadPath);
  console.log('Preload script exists:', require('fs').existsSync(preloadPath));

  // Create the browser window with security best practices
  mainWindow = new BrowserWindow({
    width: 1200,
    height: 800,
    webPreferences: {
      nodeIntegration: false, // Security: disable node integration
      contextIsolation: true, // Security: enable context isolation
      enableRemoteModule: false, // Security: disable remote module
      preload: preloadPath, // Use preload script for secure communication
      webSecurity: true, // Security: enable web security
      allowRunningInsecureContent: false, // Security: block insecure content
      experimentalFeatures: false // Security: disable experimental features
    },
    show: false, // Don't show until ready-to-show
    icon: path.join(__dirname, '../assets/icon.png') // App icon
  });

<<<<<<< HEAD
  // Load the app - temporarily force production build
  const startUrl = `file://${path.join(__dirname, '../build/index.html')}`;
=======
  // Load the app
  const startUrl = isDev
    ? 'http://localhost:3000'
    : `file://${path.join(__dirname, '../build/index.html')}`;

>>>>>>> 3213ad2f
  console.log('Loading URL:', startUrl);
  mainWindow.loadURL(startUrl);

  // Show window when ready to prevent visual flash
  mainWindow.once('ready-to-show', () => {
    mainWindow.show();
  });

  // Open DevTools in development
  if (isDev) {
    mainWindow.webContents.openDevTools();
  }

  // Handle window closed
  mainWindow.on('closed', () => {
    mainWindow = null;
  });

  // Security: Prevent new window creation
  mainWindow.webContents.setWindowOpenHandler(() => {
    return { action: 'deny' };
  });

  // Security: Prevent navigation to external URLs
  mainWindow.webContents.on('will-navigate', (event, navigationUrl) => {
    const parsedUrl = new URL(navigationUrl);

<<<<<<< HEAD
    if (parsedUrl.origin !== 'http://localhost:3001' && parsedUrl.origin !== 'file://') {
=======
    if (parsedUrl.origin !== 'http://localhost:3000' && parsedUrl.origin !== 'file://') {
>>>>>>> 3213ad2f
      event.preventDefault();
    }
  });
}

<<<<<<< HEAD
// No test data seeding - all data will be managed dynamically by admin
=======
// Seed test exams for demonstration
async function seedTestExams(dbService) {
  try {
    // Check if exams already exist to avoid duplicates
    const teacher1 = await dbService.getUserByCredentials('teacher1', 'password123');
    if (!teacher1) return;

    const existingExams = dbService.getExamsByTeacher(teacher1.user_id);
    if (existingExams.length > 0) {
      console.log('Test exams already exist, skipping seeding');
      return;
    }

    // Create 5 fresh sample exams for teacher1
    const currentDate = new Date();
    const futureDate1 = new Date(currentDate.getTime() + 7 * 24 * 60 * 60 * 1000); // 1 week from now
    const futureDate2 = new Date(currentDate.getTime() + 14 * 24 * 60 * 60 * 1000); // 2 weeks from now
    const futureDate3 = new Date(currentDate.getTime() + 21 * 24 * 60 * 60 * 1000); // 3 weeks from now
    const futureDate4 = new Date(currentDate.getTime() + 28 * 24 * 60 * 60 * 1000); // 4 weeks from now
    const futureDate5 = new Date(currentDate.getTime() + 35 * 24 * 60 * 60 * 1000); // 5 weeks from now

    const exams = [
      {
        title: 'Mathematics Final Exam',
        startTime: futureDate1.toISOString().slice(0, 19).replace('T', ' '),
        endTime: new Date(futureDate1.getTime() + 3 * 60 * 60 * 1000).toISOString().slice(0, 19).replace('T', ' '),
        allowedApps: ['calc.exe', 'notepad.exe']
      },
      {
        title: 'Physics Midterm Exam',
        startTime: futureDate2.toISOString().slice(0, 19).replace('T', ' '),
        endTime: new Date(futureDate2.getTime() + 2 * 60 * 60 * 1000).toISOString().slice(0, 19).replace('T', ' '),
        allowedApps: ['calc.exe']
      },
      {
        title: 'Computer Science Quiz',
        startTime: futureDate3.toISOString().slice(0, 19).replace('T', ' '),
        endTime: new Date(futureDate3.getTime() + 1.5 * 60 * 60 * 1000).toISOString().slice(0, 19).replace('T', ' '),
        allowedApps: ['Code.exe', 'chrome.exe', 'notepad.exe']
      },
      {
        title: 'Chemistry Lab Assessment',
        startTime: futureDate4.toISOString().slice(0, 19).replace('T', ' '),
        endTime: new Date(futureDate4.getTime() + 2.5 * 60 * 60 * 1000).toISOString().slice(0, 19).replace('T', ' '),
        allowedApps: ['calc.exe', 'ChemSketch.exe']
      },
      {
        title: 'English Literature Essay',
        startTime: futureDate5.toISOString().slice(0, 19).replace('T', ' '),
        endTime: new Date(futureDate5.getTime() + 4 * 60 * 60 * 1000).toISOString().slice(0, 19).replace('T', ' '),
        allowedApps: ['winword.exe', 'notepad.exe']
      }
    ];

    for (const exam of exams) {
      dbService.createExam({
        teacherId: teacher1.user_id,
        title: exam.title,
        pdfPath: null,
        startTime: exam.startTime,
        endTime: exam.endTime,
        allowedApps: exam.allowedApps
      });
    }

    console.log('Created 5 fresh sample exams for teacher1');
  } catch (error) {
    console.error('Error seeding test exams:', error);
  }
}
>>>>>>> 3213ad2f

// Initialize services
async function initializeServices() {
  try {
    console.log('Initializing database service...');
    dbService = new DatabaseService();
    await dbService.initializeDatabase();
    console.log('Database service initialized');

<<<<<<< HEAD
    // Initialize default admin account and system settings
    await dbService.initializeDefaultAdmin();
    console.log('Default admin initialized');
=======
    // Clear existing data and start fresh (development only)
    // dbService.clearAllData(); // DISABLED: This was clearing face registrations
    // console.log('Database cleared');

    // Seed test accounts for development
    await dbService.seedTestAccounts();
    console.log('Test accounts seeded');

    // Create some test exams for demonstration
    await seedTestExams(dbService);
    console.log('Test exams seeded');
>>>>>>> 3213ad2f

    console.log('Initializing auth service...');
    authService = new AuthService(dbService);
    await authService.initialize();
    console.log('Auth service initialized, login method exists:', typeof authService.login);

    console.log('Initializing file service...');
    fileService = new FileService();
    console.log('File service initialized');

<<<<<<< HEAD
    console.log('Initializing monitoring controller...');
    monitoringController = new MonitoringController(dbService);
    setupMonitoringEventHandlers();
    console.log('Monitoring controller initialized');

=======
>>>>>>> 3213ad2f
    console.log('All services initialized successfully');
  } catch (error) {
    console.error('Failed to initialize services:', error);
    throw error;
  }
}

// IPC handlers for authentication
ipcMain.handle('auth:login', async (event, credentials) => {
  try {
    console.log('IPC auth:login called with:', credentials);
    console.log('authService exists:', !!authService);
    console.log('authService.login exists:', !!(authService && authService.login));

    if (!authService) {
      throw new Error('AuthService not initialized');
    }

    if (typeof authService.login !== 'function') {
      throw new Error('AuthService.login is not a function');
    }

    const result = await authService.login(credentials.username, credentials.password);
    console.log('Login result:', result);
    return result;
  } catch (error) {
    console.error('Login IPC error:', error);
    return {
      success: false,
      error: error.message
    };
  }
});

ipcMain.handle('auth:logout', async (event) => {
  try {
    const result = await authService.logout();
    return result;
  } catch (error) {
    return {
      success: false,
      error: error.message
    };
  }
});

ipcMain.handle('auth:getCurrentUser', async (event) => {
  try {
    const user = authService.getCurrentUser();
    return {
      success: true,
      user
    };
  } catch (error) {
    return {
      success: false,
      error: error.message
    };
  }
});

ipcMain.handle('device:getId', async (event) => {
  try {
    const deviceId = authService.getCurrentDeviceId();
    return {
      success: true,
      deviceId
    };
  } catch (error) {
    return {
      success: false,
      error: error.message
    };
  }
});

// IPC handlers for 2FA and face recognition
ipcMain.handle('auth:verify-face', async (event, sessionId, faceEmbedding) => {
<<<<<<< HEAD
=======
  try {
    console.log('IPC auth:verify-face called with sessionId:', sessionId);

    if (!authService) {
      return {
        success: false,
        error: 'Authentication service not initialized'
      };
    }

    const result = await authService.completeFaceAuth(sessionId, faceEmbedding);
    console.log('Face verification result:', result);

    return result;
  } catch (error) {
    console.error('Face verification error:', error);
    return {
      success: false,
      error: error.message
    };
  }
});

ipcMain.handle('face:store-embedding', async (event, userId, embedding, confidenceScore) => {
  try {
    console.log('IPC face:store-embedding called for user:', userId);

    if (!authService || !authService.faceService) {
      return {
        success: false,
        error: 'Face recognition service not initialized'
      };
    }

    const result = await authService.faceService.storeFaceEmbedding(userId, embedding, confidenceScore);
    console.log('Face embedding stored:', result);

    return {
      success: true,
      data: result
    };
  } catch (error) {
    console.error('Face embedding storage error:', error);
    return {
      success: false,
      error: error.message
    };
  }
});

ipcMain.handle('face:verify-embedding', async (event, userId, embedding) => {
  try {
    console.log('IPC face:verify-embedding called for user:', userId);

    if (!authService || !authService.faceService) {
      return {
        success: false,
        error: 'Face recognition service not initialized'
      };
    }

    const result = await authService.faceService.verifyFace(userId, embedding);
    console.log('Face verification result:', result);

    return {
      success: true,
      data: result
    };
  } catch (error) {
    console.error('Face verification error:', error);
    return {
      success: false,
      error: error.message
    };
  }
});

ipcMain.handle('face:get-threshold', async (event) => {
  try {
    if (!authService || !authService.faceService) {
      return {
        success: false,
        error: 'Face recognition service not initialized'
      };
    }

    const threshold = authService.faceService.getMatchingThreshold();

    return {
      success: true,
      threshold
    };
  } catch (error) {
    console.error('Get threshold error:', error);
    return {
      success: false,
      error: error.message
    };
  }
});

ipcMain.handle('face:set-threshold', async (event, threshold) => {
  try {
    const currentUser = authService.getCurrentUser();
    if (!currentUser || currentUser.role !== 'admin') {
      return {
        success: false,
        error: 'Admin access required'
      };
    }

    if (!authService || !authService.faceService) {
      return {
        success: false,
        error: 'Face recognition service not initialized'
      };
    }

    const result = authService.faceService.setMatchingThreshold(threshold);

    return {
      success: true,
      threshold: authService.faceService.getMatchingThreshold()
    };
  } catch (error) {
    console.error('Set threshold error:', error);
    return {
      success: false,
      error: error.message
    };
  }
});

ipcMain.handle('face:has-registered', async (event, userId) => {
  try {
    if (!authService || !authService.faceService) {
      return {
        success: false,
        error: 'Face recognition service not initialized'
      };
    }

    const hasRegistered = authService.faceService.hasRegisteredFace(userId);

    return {
      success: true,
      hasRegistered
    };
  } catch (error) {
    console.error('Check face registration error:', error);
    return {
      success: false,
      error: error.message
    };
  }
});

ipcMain.handle('face:register-multiple', async (event, userId, embeddings, confidenceScores) => {
  try {
    console.log('IPC face:register-multiple called for user:', userId);

    if (!authService || !authService.faceService) {
      return {
        success: false,
        error: 'Face recognition service not initialized'
      };
    }

    const result = await authService.faceService.registerUserFaceWithMultipleCaptures(userId, embeddings, confidenceScores);
    console.log('Multiple face registration result:', result);

    return {
      success: true,
      data: result
    };
  } catch (error) {
    console.error('Multiple face registration error:', error);
    return {
      success: false,
      error: error.message
    };
  }
});

// IPC handlers for student exam access
ipcMain.handle('db:getAvailableExams', async (event, studentId) => {
  try {
    const currentUser = authService.getCurrentUser();
    if (!currentUser || currentUser.role !== 'student') {
      return {
        success: false,
        error: 'Unauthorized: Only students can access available exams'
      };
    }

    const exams = dbService.getAvailableExams(studentId);
    return {
      success: true,
      exams
    };
  } catch (error) {
    console.error('Error getting available exams:', error);
    return {
      success: false,
      error: error.message
    };
  }
});

ipcMain.handle('db:getStudentExamHistory', async (event, studentId) => {
  try {
    const currentUser = authService.getCurrentUser();
    if (!currentUser || (currentUser.role !== 'student' && currentUser.userId !== studentId)) {
      return {
        success: false,
        error: 'Unauthorized: Cannot access other student\'s exam history'
      };
    }

    // Get completed exams for this student from events table
    const history = dbService.getStudentExamHistory(studentId);
    return {
      success: true,
      exams: history
    };
  } catch (error) {
    console.error('Error getting student exam history:', error);
    return {
      success: false,
      error: error.message
    };
  }
});

ipcMain.handle('monitoring:start', async (event, examId, studentId, allowedApps) => {
  try {
    const currentUser = authService.getCurrentUser();
    if (!currentUser || currentUser.role !== 'student') {
      return {
        success: false,
        error: 'Unauthorized: Only students can start monitoring'
      };
    }

    // Log exam start event
    const deviceId = authService.getCurrentDeviceId();
    dbService.logEvent({
      examId,
      studentId,
      deviceId,
      eventType: 'exam_start',
      windowTitle: null,
      processName: null,
      isViolation: false
    });

    // TODO: Start actual monitoring service (will be implemented in task 7)
    console.log('Monitoring started for exam:', examId, 'student:', studentId);

    return {
      success: true,
      message: 'Monitoring started successfully'
    };
  } catch (error) {
    console.error('Error starting monitoring:', error);
    return {
      success: false,
      error: error.message
    };
  }
});

ipcMain.handle('monitoring:stop', async (event) => {
  try {
    const currentUser = authService.getCurrentUser();
    if (!currentUser || currentUser.role !== 'student') {
      return {
        success: false,
        error: 'Unauthorized: Only students can stop monitoring'
      };
    }

    // TODO: Stop actual monitoring service (will be implemented in task 7)
    console.log('Monitoring stopped for user:', currentUser.userId);

    return {
      success: true,
      message: 'Monitoring stopped successfully'
    };
  } catch (error) {
    console.error('Error stopping monitoring:', error);
    return {
      success: false,
      error: error.message
    };
  }
});

// IPC handlers for exam management
ipcMain.handle('exam:create', async (event, examData) => {
>>>>>>> 3213ad2f
  try {
    console.log('IPC auth:verify-face called with sessionId:', sessionId);

    if (!authService) {
      return {
        success: false,
        error: 'Authentication service not initialized'
      };
    }

<<<<<<< HEAD
    const result = await authService.completeFaceAuth(sessionId, faceEmbedding);
    console.log('Face verification result:', result);

    return result;
  } catch (error) {
    console.error('Face verification error:', error);
    return {
      success: false,
      error: error.message
    };
  }
});

ipcMain.handle('face:store-embedding', async (event, userId, embedding, confidenceScore) => {
  try {
    console.log('IPC face:store-embedding called for user:', userId);

    if (!authService || !authService.faceService) {
      return {
        success: false,
        error: 'Face recognition service not initialized'
      };
=======
    let pdfPath = null;

    // Handle PDF file upload if provided
    if (examData.pdfFile) {
      const { dialog } = require('electron');

      // In a real implementation, we would handle the file from the renderer
      // For now, we'll simulate the file upload process
      try {
        const uploadResult = await fileService.uploadPDF(
          examData.pdfFile.path, // This would come from the file dialog
          `temp-${Date.now()}`, // Temporary exam ID
          examData.pdfFile.name
        );
        pdfPath = uploadResult.filePath;
      } catch (fileError) {
        return {
          success: false,
          error: `File upload failed: ${fileError.message}`
        };
      }
>>>>>>> 3213ad2f
    }

    const result = await authService.faceService.storeFaceEmbedding(userId, embedding, confidenceScore);
    console.log('Face embedding stored:', result);

<<<<<<< HEAD
    return {
      success: true,
      data: result
    };
  } catch (error) {
    console.error('Face embedding storage error:', error);
    return {
      success: false,
      error: error.message
    };
  }
});

ipcMain.handle('face:verify-embedding', async (event, userId, embedding) => {
  try {
    console.log('IPC face:verify-embedding called for user:', userId);

    if (!authService || !authService.faceService) {
      return {
        success: false,
        error: 'Face recognition service not initialized'
      };
=======
    // If we uploaded a PDF with a temporary name, rename it to use the actual exam ID
    if (pdfPath && examData.pdfFile) {
      const newUploadResult = await fileService.uploadPDF(
        pdfPath,
        exam.examId,
        examData.pdfFile.name
      );

      // Delete the temporary file
      fileService.deletePDF(`temp-${Date.now()}`);

      // Update exam with correct PDF path
      dbService.updateExam(exam.examId, { pdfPath: newUploadResult.filePath });
      exam.pdfPath = newUploadResult.filePath;
>>>>>>> 3213ad2f
    }

    const result = await authService.faceService.verifyFace(userId, embedding);
    console.log('Face verification result:', result);

    return {
      success: true,
      data: result
    };
  } catch (error) {
    console.error('Face verification error:', error);
    return {
      success: false,
      error: error.message
    };
  }
});

ipcMain.handle('face:get-threshold', async (event) => {
  try {
    if (!authService || !authService.faceService) {
      return {
        success: false,
        error: 'Face recognition service not initialized'
      };
    }

    const threshold = authService.faceService.getMatchingThreshold();

    return {
      success: true,
      threshold
    };
  } catch (error) {
    console.error('Get threshold error:', error);
    return {
      success: false,
      error: error.message
    };
  }
});

ipcMain.handle('face:set-threshold', async (event, threshold) => {
  try {
    const currentUser = authService.getCurrentUser();
    if (!currentUser || currentUser.role !== 'admin') {
      return {
        success: false,
        error: 'Admin access required'
      };
    }

    if (!authService || !authService.faceService) {
      return {
        success: false,
        error: 'Face recognition service not initialized'
      };
    }

    const result = authService.faceService.setMatchingThreshold(threshold);

    return {
      success: true,
      threshold: authService.faceService.getMatchingThreshold()
    };
  } catch (error) {
    console.error('Set threshold error:', error);
    return {
      success: false,
      error: error.message
    };
  }
});

ipcMain.handle('face:has-registered', async (event, userId) => {
  try {
    if (!authService || !authService.faceService) {
      return {
        success: false,
        error: 'Face recognition service not initialized'
      };
    }

    const hasRegistered = authService.faceService.hasRegisteredFace(userId);

    return {
      success: true,
      hasRegistered
    };
  } catch (error) {
    console.error('Check face registration error:', error);
    return {
      success: false,
      error: error.message
    };
  }
});

ipcMain.handle('face:register-multiple', async (event, userId, embeddings, confidenceScores) => {
  try {
    console.log('IPC face:register-multiple called for user:', userId);

    if (!authService || !authService.faceService) {
      return {
        success: false,
        error: 'Face recognition service not initialized'
      };
    }

    const result = await authService.faceService.registerUserFaceWithMultipleCaptures(userId, embeddings, confidenceScores);
    console.log('Multiple face registration result:', result);

    return {
      success: true,
      data: result
    };
  } catch (error) {
    console.error('Multiple face registration error:', error);
    return {
      success: false,
      error: error.message
    };
  }
});

// IPC handlers for student exam access
ipcMain.handle('db:getAvailableExams', async (event, studentId) => {
  try {
    const currentUser = authService.getCurrentUser();
    if (!currentUser || currentUser.role !== 'student') {
      return {
        success: false,
        error: 'Unauthorized: Only students can access available exams'
      };
    }

    const exams = dbService.getAvailableExams(studentId);
    return {
      success: true,
      exams
    };
  } catch (error) {
    console.error('Error getting available exams:', error);
    return {
      success: false,
      error: error.message
    };
  }
});

<<<<<<< HEAD
ipcMain.handle('db:getStudentExamHistory', async (event, studentId) => {
  try {
    const currentUser = authService.getCurrentUser();
    if (!currentUser || (currentUser.role !== 'student' && currentUser.userId !== studentId)) {
=======
    const success = dbService.updateExam(updateData.examId, updateFields);

    if (!success) {
>>>>>>> 3213ad2f
      return {
        success: false,
        error: 'Unauthorized: Cannot access other student\'s exam history'
      };
    }

    // Get completed exams for this student from events table
    const history = dbService.getStudentExamHistory(studentId);
    return {
      success: true,
      exams: history
    };
  } catch (error) {
    console.error('Error getting student exam history:', error);
    return {
      success: false,
      error: error.message
    };
  }
});

// Setup monitoring event handlers for real-time communication
function setupMonitoringEventHandlers() {
  if (!monitoringController) {
    return;
  }

  // Handle monitoring started
  monitoringController.on('monitoringStarted', (data) => {
    if (mainWindow && mainWindow.webContents) {
      mainWindow.webContents.send('monitoring:started', data);
    }
  });

  // Handle monitoring stopped
  monitoringController.on('monitoringStopped', (data) => {
    if (mainWindow && mainWindow.webContents) {
      mainWindow.webContents.send('monitoring:stopped', data);
    }
  });

  // Handle violation started - real-time warning display
  monitoringController.on('violationStarted', (violationData) => {
    if (mainWindow && mainWindow.webContents) {
      mainWindow.webContents.send('monitoring:violation-started', violationData);
    }
  });

  // Handle violation ended - update warning display
  monitoringController.on('violationEnded', (violationData) => {
    if (mainWindow && mainWindow.webContents) {
      mainWindow.webContents.send('monitoring:violation-ended', violationData);
    }
  });

  // Handle application changes
  monitoringController.on('applicationChanged', (changeData) => {
    if (mainWindow && mainWindow.webContents) {
      mainWindow.webContents.send('monitoring:application-changed', changeData);
    }
  });

  // Handle monitoring errors
  monitoringController.on('error', (errorData) => {
    if (mainWindow && mainWindow.webContents) {
      mainWindow.webContents.send('monitoring:error', errorData);
    }
  });

  // Handle critical errors
  monitoringController.on('criticalError', (errorData) => {
    if (mainWindow && mainWindow.webContents) {
      mainWindow.webContents.send('monitoring:critical-error', errorData);
    }
  });

  // Handle service restart
  monitoringController.on('serviceRestarted', (data) => {
    if (mainWindow && mainWindow.webContents) {
      mainWindow.webContents.send('monitoring:service-restarted', data);
    }
  });
}

// Enhanced monitoring IPC handlers
ipcMain.handle('monitoring:start', async (event, examId, studentId, allowedApps) => {
  try {
    const currentUser = authService.getCurrentUser();
    if (!currentUser || currentUser.role !== 'student') {
      return {
        success: false,
        error: 'Unauthorized: Only students can start monitoring'
      };
    }

    // Validate that the student can only start monitoring for themselves
    if (currentUser.userId !== studentId) {
      return {
        success: false,
        error: 'Unauthorized: Cannot start monitoring for another student'
      };
    }

    // Get device ID
    const deviceId = authService.getCurrentDeviceId();

    // Validate exam exists and is accessible
    const exam = dbService.getExamById(examId);
    if (!exam) {
      return {
        success: false,
        error: 'Exam not found'
      };
    }

    // Check if exam is currently active
    const now = new Date();
    const examStart = new Date(exam.startTime);
    const examEnd = new Date(exam.endTime);

    if (now < examStart) {
      return {
        success: false,
        error: 'Exam has not started yet'
      };
    }

    if (now > examEnd) {
      return {
        success: false,
        error: 'Exam has already ended'
      };
    }

<<<<<<< HEAD
    // Log exam start event
    dbService.logEvent({
      examId,
      studentId,
      deviceId,
      eventType: 'exam_start',
      windowTitle: null,
      processName: null,
      isViolation: false
    });

    // Start monitoring with MonitoringController
    const result = await monitoringController.startExamMonitoring(
      examId,
      studentId,
      deviceId,
      allowedApps || exam.allowedApps
    );

    if (result.success) {
      console.log('Enhanced monitoring started for exam:', examId, 'student:', studentId);
    }

    return result;

=======
    // Delete exam from database
    const success = dbService.deleteExam(examId);

    return {
      success,
      error: success ? null : 'Failed to delete exam'
    };
>>>>>>> 3213ad2f
  } catch (error) {
    console.error('Error starting enhanced monitoring:', error);
    return {
      success: false,
      error: error.message
    };
  }
});

<<<<<<< HEAD
ipcMain.handle('monitoring:stop', async (event) => {
  try {
    const currentUser = authService.getCurrentUser();
    if (!currentUser || currentUser.role !== 'student') {
      return {
        success: false,
        error: 'Unauthorized: Only students can stop monitoring'
      };
    }

    // Stop monitoring with MonitoringController
    const result = await monitoringController.stopExamMonitoring();

    if (result.success) {
      console.log('Enhanced monitoring stopped for user:', currentUser.userId);
    }

    return result;

  } catch (error) {
    console.error('Error stopping enhanced monitoring:', error);
    return {
      success: false,
      error: error.message
    };
  }
});

// Get current monitoring status
ipcMain.handle('monitoring:status', async (event) => {
  try {
    const currentUser = authService.getCurrentUser();
    if (!currentUser) {
      return {
        success: false,
        error: 'User not authenticated'
      };
    }

    const status = monitoringController.getMonitoringStatus();

    return {
      success: true,
      status
    };

  } catch (error) {
    console.error('Error getting monitoring status:', error);
    return {
      success: false,
      error: error.message
    };
  }
});

// Update monitoring configuration (admin only)
ipcMain.handle('monitoring:update-config', async (event, config) => {
  try {
    const currentUser = authService.getCurrentUser();
    if (!currentUser || currentUser.role !== 'admin') {
      return {
        success: false,
        error: 'Admin access required'
      };
    }

    monitoringController.updateConfiguration(config);

    return {
      success: true,
      message: 'Monitoring configuration updated'
    };

  } catch (error) {
    console.error('Error updating monitoring configuration:', error);
    return {
      success: false,
      error: error.message
    };
  }
});

// Get violation data for teachers
ipcMain.handle('monitoring:get-violations', async (event, examId) => {
  try {
    const currentUser = authService.getCurrentUser();
    if (!currentUser || currentUser.role !== 'teacher') {
      return {
        success: false,
        error: 'Unauthorized: Only teachers can view violation data'
      };
    }

    // Verify teacher owns the exam
    const exam = dbService.getExamById(examId);
    if (!exam) {
      return {
        success: false,
        error: 'Exam not found'
      };
    }

    if (exam.teacherId !== currentUser.userId) {
      return {
        success: false,
        error: 'Unauthorized: Cannot view violations for other teacher\'s exam'
      };
    }

    // Get violation data
    const violations = dbService.getAppViolationsByExam(examId);
    const stats = dbService.getViolationStatsByExam(examId);
    const participantCount = dbService.getExamParticipantsCount(examId);

    return {
      success: true,
      violations,
      stats,
      participantCount
    };

  } catch (error) {
    console.error('Error getting violation data:', error);
    return {
      success: false,
      error: error.message
    };
  }
});

// Get student's own violations
ipcMain.handle('monitoring:get-student-violations', async (event, examId) => {
  try {
    const currentUser = authService.getCurrentUser();
    if (!currentUser || currentUser.role !== 'student') {
      return {
        success: false,
        error: 'Unauthorized: Only students can view their own violations'
      };
    }

    const violations = dbService.getAppViolationsByStudent(currentUser.userId, examId);

    return {
      success: true,
      violations
    };

  } catch (error) {
    console.error('Error getting student violations:', error);
    return {
      success: false,
      error: error.message
    };
  }
});

// IPC handlers for exam management
ipcMain.handle('exam:create', async (event, examData) => {
  try {
    const currentUser = authService.getCurrentUser();
    if (!currentUser || currentUser.role !== 'teacher') {
      return {
        success: false,
        error: 'Unauthorized: Only teachers can create exams'
      };
    }

    let pdfPath = null;

    // Handle PDF file upload if provided
    if (examData.pdfFilePath && examData.pdfFileName) {
      try {
        // Validate that the file exists
        const fs = require('fs');
        if (!fs.existsSync(examData.pdfFilePath)) {
          return {
            success: false,
            error: 'Selected PDF file does not exist'
          };
        }

        const uploadResult = await fileService.uploadPDF(
          examData.pdfFilePath,
          `temp-${Date.now()}`, // Temporary exam ID
          examData.pdfFileName
        );
        pdfPath = uploadResult.filePath;
      } catch (fileError) {
        console.error('PDF upload error:', fileError);
        return {
          success: false,
          error: `File upload failed: ${fileError.message}`
        };
      }
    }

    // Create exam in database
    const exam = dbService.createExam({
      teacherId: currentUser.userId,
      title: examData.title,
      pdfPath: pdfPath,
      startTime: examData.startTime,
      endTime: examData.endTime,
      allowedApps: examData.allowedApps
    });

    // If we uploaded a PDF with a temporary name, rename it to use the actual exam ID
    if (pdfPath && examData.pdfFileName) {
      try {
        const newUploadResult = await fileService.uploadPDF(
          pdfPath,
          exam.examId,
          examData.pdfFileName
        );

        // Delete the temporary file (extract temp ID from path)
        const tempId = path.basename(pdfPath, path.extname(pdfPath)).split('_')[0];
        fileService.deletePDF(tempId);

        // Update exam with correct PDF path
        dbService.updateExam(exam.examId, { pdfPath: newUploadResult.filePath });
        exam.pdfPath = newUploadResult.filePath;
      } catch (renameError) {
        console.error('Error renaming PDF file:', renameError);
        // Continue with the temporary file path
      }
    }

    return {
      success: true,
      exam
    };
  } catch (error) {
    console.error('Error creating exam:', error);
    return {
      success: false,
      error: error.message
    };
  }
});

ipcMain.handle('exam:getByTeacher', async (event, teacherId) => {
  try {
    const currentUser = authService.getCurrentUser();
    if (!currentUser || (currentUser.role !== 'teacher' && currentUser.userId !== teacherId)) {
      return {
        success: false,
        error: 'Unauthorized: Cannot access other teacher\'s exams'
      };
    }

    const exams = dbService.getExamsByTeacher(teacherId);
    return {
      success: true,
      exams
    };
  } catch (error) {
    console.error('Error getting exams by teacher:', error);
    return {
      success: false,
      error: error.message
    };
  }
});

ipcMain.handle('exam:update', async (event, updateData) => {
  try {
    const currentUser = authService.getCurrentUser();
    if (!currentUser || currentUser.role !== 'teacher') {
      return {
        success: false,
        error: 'Unauthorized: Only teachers can update exams'
      };
    }

    // Get existing exam to verify ownership
    const existingExam = dbService.getExamById(updateData.examId);
    if (!existingExam) {
      return {
        success: false,
        error: 'Exam not found'
      };
    }

    if (existingExam.teacherId !== currentUser.userId) {
      console.log('Authorization failed - Exam teacherId:', existingExam.teacherId, 'Current userId:', currentUser.userId);
      return {
        success: false,
        error: 'Unauthorized: Cannot update other teacher\'s exam'
      };
    }

    let pdfPath = existingExam.pdfPath;

    // Handle PDF removal
    if (updateData.removePdf && existingExam.pdfPath) {
      fileService.deletePDF(updateData.examId);
      pdfPath = null;
    }

    // Handle new PDF upload
    if (updateData.pdfFile) {
      try {
        const uploadResult = await fileService.uploadPDF(
          updateData.pdfFile.path,
          updateData.examId,
          updateData.pdfFile.name
        );
        pdfPath = uploadResult.filePath;
      } catch (fileError) {
        return {
          success: false,
          error: `File upload failed: ${fileError.message}`
        };
      }
    }

    // Update exam in database
    const updateFields = {
      title: updateData.title,
      startTime: updateData.startTime,
      endTime: updateData.endTime,
      allowedApps: updateData.allowedApps,
      pdfPath: pdfPath
    };

    const success = dbService.updateExam(updateData.examId, updateFields);

    if (!success) {
      return {
        success: false,
        error: 'Failed to update exam'
      };
    }

    // Return updated exam
    const updatedExam = dbService.getExamById(updateData.examId);
    return {
      success: true,
      exam: updatedExam
    };
  } catch (error) {
    console.error('Error updating exam:', error);
    return {
      success: false,
      error: error.message
    };
  }
});

ipcMain.handle('exam:delete', async (event, examId) => {
  try {
    const currentUser = authService.getCurrentUser();
    if (!currentUser || currentUser.role !== 'teacher') {
      return {
        success: false,
        error: 'Unauthorized: Only teachers can delete exams'
      };
    }

    // Get existing exam to verify ownership
    const existingExam = dbService.getExamById(examId);
    if (!existingExam) {
      return {
        success: false,
        error: 'Exam not found'
      };
    }

    if (existingExam.teacherId !== currentUser.userId) {
      console.log('Authorization failed - Exam teacherId:', existingExam.teacherId, 'Current userId:', currentUser.userId);
      return {
        success: false,
        error: 'Unauthorized: Cannot delete other teacher\'s exam'
      };
    }

    // Delete associated PDF file if exists
    if (existingExam.pdfPath) {
      fileService.deletePDF(examId);
    }

    // Delete exam from database
    const success = dbService.deleteExam(examId);

    return {
      success,
      error: success ? null : 'Failed to delete exam'
    };
  } catch (error) {
    console.error('Error deleting exam:', error);
    return {
      success: false,
      error: error.message
    };
  }
});

=======
>>>>>>> 3213ad2f
// IPC handlers for admin user management
ipcMain.handle('admin:get-users', async (event, filters) => {
  try {
    const currentUser = authService.getCurrentUser();
    if (!currentUser || currentUser.role !== 'admin') {
      return {
        success: false,
        error: 'Admin access required'
      };
    }

    // Get all users with face registration status
    const stmt = dbService.db.prepare(`
      SELECT user_id, username, role, full_name, email, has_registered_face, 
             face_registration_date, created_at, created_by, last_login
      FROM users 
      ORDER BY created_at DESC
    `);

    const users = stmt.all();

    return {
      success: true,
      users
    };
  } catch (error) {
    console.error('Get users error:', error);
    return {
      success: false,
      error: error.message
    };
  }
});

ipcMain.handle('admin:create-user', async (event, userData) => {
  try {
    const currentUser = authService.getCurrentUser();
    if (!currentUser || currentUser.role !== 'admin') {
      return {
        success: false,
        error: 'Admin access required'
      };
    }

    const user = await dbService.createUser({
      ...userData,
      createdBy: currentUser.userId
    });

    // Log admin action
    dbService.logAuditEvent(currentUser.userId, 'USER_CREATED', {
      createdUserId: user.userId,
      createdUserRole: userData.role
    });

    return {
      success: true,
      user
    };
  } catch (error) {
    console.error('Create user error:', error);
    return {
      success: false,
      error: error.message
    };
  }
});

ipcMain.handle('admin:bulk-create-users', async (event, csvData) => {
  try {
    const currentUser = authService.getCurrentUser();
    if (!currentUser || currentUser.role !== 'admin') {
      return {
        success: false,
        error: 'Admin access required'
      };
    }

    const result = await dbService.bulkCreateUsers(csvData, currentUser.userId);

    // Log admin action
    dbService.logAuditEvent(currentUser.userId, 'BULK_USERS_CREATED', {
      totalUsers: result.total,
      successfulUsers: result.successful.length,
      failedUsers: result.failed.length
    });

    return {
      success: true,
      data: result
    };
  } catch (error) {
    console.error('Bulk create users error:', error);
    return {
      success: false,
      error: error.message
    };
  }
});

ipcMain.handle('admin:update-user', async (event, userId, updateData) => {
  try {
    const currentUser = authService.getCurrentUser();
    if (!currentUser || currentUser.role !== 'admin') {
      return {
        success: false,
        error: 'Admin access required'
      };
    }

    const result = await dbService.updateUser(userId, updateData);

    if (result) {
      // Log admin action
      dbService.logAuditEvent(currentUser.userId, 'USER_UPDATED', {
        updatedUserId: userId,
        updateFields: Object.keys(updateData)
      });
    }

    return {
      success: result,
      message: result ? 'User updated successfully' : 'User not found or no changes made'
    };
  } catch (error) {
    console.error('Update user error:', error);
    return {
      success: false,
      error: error.message
    };
  }
});

ipcMain.handle('admin:delete-user', async (event, userId) => {
  try {
    const currentUser = authService.getCurrentUser();
    if (!currentUser || currentUser.role !== 'admin') {
      return {
        success: false,
        error: 'Admin access required'
      };
    }

    // Get user info before deletion for logging
    const userToDelete = dbService.getUserById(userId);

    // Delete face embedding first
    if (authService.faceService) {
      await authService.faceService.deleteFaceEmbedding(userId);
    }

    // Delete user
    const result = dbService.deleteUser(userId);

    if (result && userToDelete) {
      // Log admin action
      dbService.logAuditEvent(currentUser.userId, 'USER_DELETED', {
        deletedUserId: userId,
        deletedUserRole: userToDelete.role,
        deletedUsername: userToDelete.username
      });
    }

    return {
      success: result,
      message: result ? 'User deleted successfully' : 'User not found'
    };
  } catch (error) {
    console.error('Delete user error:', error);
    return {
      success: false,
      error: error.message
    };
  }
});

ipcMain.handle('admin:get-audit-logs', async (event, filters) => {
  try {
    const currentUser = authService.getCurrentUser();
    if (!currentUser || currentUser.role !== 'admin') {
      return {
        success: false,
        error: 'Admin access required'
      };
    }

    const logs = dbService.getAuditLogs(filters || {});

    return {
      success: true,
      logs
    };
  } catch (error) {
    console.error('Get audit logs error:', error);
    return {
      success: false,
      error: error.message
    };
  }
});

ipcMain.handle('admin:get-face-stats', async (event) => {
  try {
    const currentUser = authService.getCurrentUser();
    if (!currentUser || currentUser.role !== 'admin') {
      return {
        success: false,
        error: 'Admin access required'
      };
    }

    if (!authService.faceService) {
      return {
        success: false,
        error: 'Face recognition service not initialized'
      };
    }

    const stats = authService.faceService.getFaceRegistrationStats();

    return {
      success: true,
      stats
    };
  } catch (error) {
    console.error('Get face stats error:', error);
    return {
      success: false,
      error: error.message
    };
  }
});

ipcMain.handle('admin:get-system-settings', async (event) => {
  try {
    const currentUser = authService.getCurrentUser();
    if (!currentUser || currentUser.role !== 'admin') {
      return {
        success: false,
        error: 'Admin access required'
      };
    }

    const settings = {
      face_matching_threshold: dbService.getSystemSetting('face_matching_threshold') || 0.45,
      max_login_attempts: dbService.getSystemSetting('max_login_attempts') || 5,
      session_timeout: dbService.getSystemSetting('session_timeout') || 28800000
    };

    return {
      success: true,
      settings
    };
  } catch (error) {
    console.error('Get system settings error:', error);
    return {
      success: false,
      error: error.message
    };
  }
});

ipcMain.handle('admin:update-system-settings', async (event, settings) => {
  try {
    const currentUser = authService.getCurrentUser();
    if (!currentUser || currentUser.role !== 'admin') {
      return {
        success: false,
        error: 'Admin access required'
      };
    }

    // Update each setting
    for (const [key, value] of Object.entries(settings)) {
      const type = typeof value === 'number' ? 'number' : 'string';
      dbService.setSystemSetting(key, value, type, null, currentUser.userId);
    }

    // Log admin action
    dbService.logAuditEvent(currentUser.userId, 'SYSTEM_SETTINGS_UPDATED', {
      updatedSettings: Object.keys(settings)
    });

    return {
      success: true,
      message: 'System settings updated successfully'
    };
  } catch (error) {
    console.error('Update system settings error:', error);
    return {
      success: false,
      error: error.message
    };
  }
});

<<<<<<< HEAD
ipcMain.handle('system:get-setup-status', async (event) => {
  try {
    const setupStatus = dbService.isSystemSetup();
    return {
      success: true,
      data: setupStatus
    };
  } catch (error) {
    console.error('Get system setup status error:', error);
    return {
      success: false,
      error: error.message
    };
  }
});

// PDF viewing handler
ipcMain.handle('pdf:view', async (event, examId) => {
  try {
    const currentUser = authService.getCurrentUser();
    if (!currentUser) {
      return {
        success: false,
        error: 'User not authenticated'
      };
    }

    // Get exam details to verify access and get PDF path
    const exam = dbService.getExamById(examId);
    if (!exam) {
      return {
        success: false,
        error: 'Exam not found'
      };
    }

    if (!exam.pdfPath) {
      return {
        success: false,
        error: 'No PDF available for this exam'
      };
    }

    // Check if file exists
    const fs = require('fs');
    if (!fs.existsSync(exam.pdfPath)) {
      return {
        success: false,
        error: 'PDF file not found on disk'
      };
    }

    // For students, check if exam is accessible (current or future)
    if (currentUser.role === 'student') {
      const now = new Date();
      const examEnd = new Date(exam.endTime);

      // Allow access if exam hasn't ended yet (students can view PDF during and before exam)
      if (now > examEnd) {
        return {
          success: false,
          error: 'Exam has ended, PDF is no longer accessible'
        };
      }
    }

    // Open PDF with default system application
    const { shell } = require('electron');
    await shell.openPath(exam.pdfPath);

    // Log PDF access
    dbService.logAuditEvent(currentUser.userId, 'PDF_ACCESSED', {
      examId: exam.examId,
      examTitle: exam.title,
      pdfPath: exam.pdfPath
    });

    return {
      success: true,
      message: 'PDF opened successfully'
    };
  } catch (error) {
    console.error('PDF view error:', error);
    return {
      success: false,
      error: error.message
    };
  }
});

// File dialog handlers
ipcMain.handle('file:open-dialog', async (event, options = {}) => {
  try {
    const { dialog } = require('electron');

    const defaultOptions = {
      title: 'Select PDF File',
      filters: [
        { name: 'PDF Files', extensions: ['pdf'] },
        { name: 'All Files', extensions: ['*'] }
      ],
      properties: ['openFile']
    };

    const dialogOptions = { ...defaultOptions, ...options };
    const result = await dialog.showOpenDialog(mainWindow, dialogOptions);

    if (result.canceled) {
      return {
        success: false,
        canceled: true
      };
    }

    return {
      success: true,
      filePaths: result.filePaths,
      filePath: result.filePaths[0] // For convenience
    };
  } catch (error) {
    console.error('File dialog error:', error);
    return {
      success: false,
      error: error.message
    };
  }
});

// Screenshot and report export handlers
ipcMain.handle('screenshot:get', async (event, screenshotPath) => {
  try {
    const fs = require('fs');
    const path = require('path');

    // Validate screenshot path is within allowed directories
    const allowedDir = path.join(__dirname, '..', 'screenshots');
    const fullPath = path.resolve(screenshotPath);

    if (!fullPath.startsWith(allowedDir)) {
      return {
        success: false,
        error: 'Invalid screenshot path'
      };
    }

    if (!fs.existsSync(fullPath)) {
      return {
        success: false,
        error: 'Screenshot file not found'
      };
    }

    // Read file and convert to base64 data URL
    const imageBuffer = fs.readFileSync(fullPath);
    const base64Image = imageBuffer.toString('base64');
    const mimeType = fullPath.endsWith('.png') ? 'image/png' : 'image/jpeg';
    const imageUrl = `data:${mimeType};base64,${base64Image}`;

    return {
      success: true,
      imageUrl
    };
  } catch (error) {
    console.error('Error loading screenshot:', error);
    return {
      success: false,
      error: error.message
    };
  }
});

ipcMain.handle('screenshot:download', async (event, screenshotPath) => {
  try {
    const { dialog } = require('electron');
    const fs = require('fs');
    const path = require('path');

    // Validate screenshot path
    const allowedDir = path.join(__dirname, '..', 'screenshots');
    const fullPath = path.resolve(screenshotPath);

    if (!fullPath.startsWith(allowedDir) || !fs.existsSync(fullPath)) {
      return {
        success: false,
        error: 'Screenshot file not found'
      };
    }

    // Show save dialog
    const result = await dialog.showSaveDialog(mainWindow, {
      title: 'Save Screenshot',
      defaultPath: path.basename(screenshotPath),
      filters: [
        { name: 'Images', extensions: ['png', 'jpg', 'jpeg'] }
      ]
    });

    if (!result.canceled && result.filePath) {
      fs.copyFileSync(fullPath, result.filePath);
      return { success: true };
    }

    return { success: false, error: 'Save cancelled' };
  } catch (error) {
    console.error('Error downloading screenshot:', error);
    return {
      success: false,
      error: error.message
    };
  }
});

ipcMain.handle('report:export-violations', async (event, reportData) => {
  try {
    const { dialog } = require('electron');
    const fs = require('fs');
    const path = require('path');

    // Show save dialog
    const result = await dialog.showSaveDialog(mainWindow, {
      title: 'Export Violation Report',
      defaultPath: `violation-report-${reportData.examId}-${Date.now()}.json`,
      filters: [
        { name: 'JSON Files', extensions: ['json'] },
        { name: 'CSV Files', extensions: ['csv'] },
        { name: 'All Files', extensions: ['*'] }
      ]
    });

    if (result.canceled || !result.filePath) {
      return { success: false, error: 'Export cancelled' };
    }

    const filePath = result.filePath;
    const extension = path.extname(filePath).toLowerCase();

    if (extension === '.csv') {
      // Export as CSV
      const csvContent = generateCSVReport(reportData);
      fs.writeFileSync(filePath, csvContent, 'utf8');
    } else {
      // Export as JSON (default)
      const jsonContent = JSON.stringify({
        exportDate: new Date().toISOString(),
        examId: reportData.examId,
        examTitle: reportData.examTitle,
        totalStudents: reportData.totalStudents,
        summary: reportData.stats,
        violations: reportData.violations
      }, null, 2);
      fs.writeFileSync(filePath, jsonContent, 'utf8');
    }

    return { success: true, filePath };
  } catch (error) {
    console.error('Error exporting report:', error);
    return {
      success: false,
      error: error.message
    };
  }
});

// Helper function to generate CSV report
function generateCSVReport(reportData) {
  const headers = [
    'Violation ID',
    'Student Name',
    'Username',
    'Application',
    'Window Title',
    'Start Time',
    'End Time',
    'Duration (seconds)',
    'Screenshot Available'
  ];

  const rows = reportData.violations.map(violation => [
    violation.violationId,
    violation.studentName,
    violation.username,
    violation.appName,
    violation.windowTitle || '',
    violation.focusStartTime,
    violation.focusEndTime || '',
    violation.durationSeconds || '',
    violation.screenshotCaptured ? 'Yes' : 'No'
  ]);

  const csvContent = [
    headers.join(','),
    ...rows.map(row => row.map(cell => `"${String(cell).replace(/"/g, '""')}"`).join(','))
  ].join('\n');

  return csvContent;
}

=======
>>>>>>> 3213ad2f
// App event handlers
app.whenReady().then(async () => {
  await initializeServices();
  createWindow();
});

app.on('window-all-closed', () => {
  // On macOS, keep app running even when all windows are closed
  if (process.platform !== 'darwin') {
    app.quit();
  }
});

app.on('activate', () => {
  // On macOS, re-create window when dock icon is clicked
  if (BrowserWindow.getAllWindows().length === 0) {
    createWindow();
  }
});

// Security: Prevent new window creation from renderer
app.on('web-contents-created', (event, contents) => {
  contents.on('new-window', (event, navigationUrl) => {
    event.preventDefault();
  });
});<|MERGE_RESOLUTION|>--- conflicted
+++ resolved
@@ -39,16 +39,13 @@
     icon: path.join(__dirname, '../assets/icon.png') // App icon
   });
 
-<<<<<<< HEAD
   // Load the app - temporarily force production build
   const startUrl = `file://${path.join(__dirname, '../build/index.html')}`;
-=======
   // Load the app
   const startUrl = isDev
     ? 'http://localhost:3000'
     : `file://${path.join(__dirname, '../build/index.html')}`;
 
->>>>>>> 3213ad2f
   console.log('Loading URL:', startUrl);
   mainWindow.loadURL(startUrl);
 
@@ -76,19 +73,14 @@
   mainWindow.webContents.on('will-navigate', (event, navigationUrl) => {
     const parsedUrl = new URL(navigationUrl);
 
-<<<<<<< HEAD
     if (parsedUrl.origin !== 'http://localhost:3001' && parsedUrl.origin !== 'file://') {
-=======
     if (parsedUrl.origin !== 'http://localhost:3000' && parsedUrl.origin !== 'file://') {
->>>>>>> 3213ad2f
       event.preventDefault();
     }
   });
 }
 
-<<<<<<< HEAD
 // No test data seeding - all data will be managed dynamically by admin
-=======
 // Seed test exams for demonstration
 async function seedTestExams(dbService) {
   try {
@@ -159,7 +151,6 @@
     console.error('Error seeding test exams:', error);
   }
 }
->>>>>>> 3213ad2f
 
 // Initialize services
 async function initializeServices() {
@@ -169,11 +160,9 @@
     await dbService.initializeDatabase();
     console.log('Database service initialized');
 
-<<<<<<< HEAD
     // Initialize default admin account and system settings
     await dbService.initializeDefaultAdmin();
     console.log('Default admin initialized');
-=======
     // Clear existing data and start fresh (development only)
     // dbService.clearAllData(); // DISABLED: This was clearing face registrations
     // console.log('Database cleared');
@@ -185,7 +174,6 @@
     // Create some test exams for demonstration
     await seedTestExams(dbService);
     console.log('Test exams seeded');
->>>>>>> 3213ad2f
 
     console.log('Initializing auth service...');
     authService = new AuthService(dbService);
@@ -196,14 +184,11 @@
     fileService = new FileService();
     console.log('File service initialized');
 
-<<<<<<< HEAD
     console.log('Initializing monitoring controller...');
     monitoringController = new MonitoringController(dbService);
     setupMonitoringEventHandlers();
     console.log('Monitoring controller initialized');
 
-=======
->>>>>>> 3213ad2f
     console.log('All services initialized successfully');
   } catch (error) {
     console.error('Failed to initialize services:', error);
@@ -282,8 +267,6 @@
 
 // IPC handlers for 2FA and face recognition
 ipcMain.handle('auth:verify-face', async (event, sessionId, faceEmbedding) => {
-<<<<<<< HEAD
-=======
   try {
     console.log('IPC auth:verify-face called with sessionId:', sessionId);
 
@@ -584,7 +567,6 @@
 
 // IPC handlers for exam management
 ipcMain.handle('exam:create', async (event, examData) => {
->>>>>>> 3213ad2f
   try {
     console.log('IPC auth:verify-face called with sessionId:', sessionId);
 
@@ -595,7 +577,6 @@
       };
     }
 
-<<<<<<< HEAD
     const result = await authService.completeFaceAuth(sessionId, faceEmbedding);
     console.log('Face verification result:', result);
 
@@ -618,7 +599,6 @@
         success: false,
         error: 'Face recognition service not initialized'
       };
-=======
     let pdfPath = null;
 
     // Handle PDF file upload if provided
@@ -640,13 +620,11 @@
           error: `File upload failed: ${fileError.message}`
         };
       }
->>>>>>> 3213ad2f
     }
 
     const result = await authService.faceService.storeFaceEmbedding(userId, embedding, confidenceScore);
     console.log('Face embedding stored:', result);
 
-<<<<<<< HEAD
     return {
       success: true,
       data: result
@@ -669,7 +647,6 @@
         success: false,
         error: 'Face recognition service not initialized'
       };
-=======
     // If we uploaded a PDF with a temporary name, rename it to use the actual exam ID
     if (pdfPath && examData.pdfFile) {
       const newUploadResult = await fileService.uploadPDF(
@@ -684,7 +661,6 @@
       // Update exam with correct PDF path
       dbService.updateExam(exam.examId, { pdfPath: newUploadResult.filePath });
       exam.pdfPath = newUploadResult.filePath;
->>>>>>> 3213ad2f
     }
 
     const result = await authService.faceService.verifyFace(userId, embedding);
@@ -835,16 +811,13 @@
   }
 });
 
-<<<<<<< HEAD
 ipcMain.handle('db:getStudentExamHistory', async (event, studentId) => {
   try {
     const currentUser = authService.getCurrentUser();
     if (!currentUser || (currentUser.role !== 'student' && currentUser.userId !== studentId)) {
-=======
     const success = dbService.updateExam(updateData.examId, updateFields);
 
     if (!success) {
->>>>>>> 3213ad2f
       return {
         success: false,
         error: 'Unauthorized: Cannot access other student\'s exam history'
@@ -979,7 +952,6 @@
       };
     }
 
-<<<<<<< HEAD
     // Log exam start event
     dbService.logEvent({
       examId,
@@ -1005,7 +977,6 @@
 
     return result;
 
-=======
     // Delete exam from database
     const success = dbService.deleteExam(examId);
 
@@ -1013,7 +984,6 @@
       success,
       error: success ? null : 'Failed to delete exam'
     };
->>>>>>> 3213ad2f
   } catch (error) {
     console.error('Error starting enhanced monitoring:', error);
     return {
@@ -1023,7 +993,6 @@
   }
 });
 
-<<<<<<< HEAD
 ipcMain.handle('monitoring:stop', async (event) => {
   try {
     const currentUser = authService.getCurrentUser();
@@ -1423,8 +1392,6 @@
   }
 });
 
-=======
->>>>>>> 3213ad2f
 // IPC handlers for admin user management
 ipcMain.handle('admin:get-users', async (event, filters) => {
   try {
@@ -1721,7 +1688,6 @@
   }
 });
 
-<<<<<<< HEAD
 ipcMain.handle('system:get-setup-status', async (event) => {
   try {
     const setupStatus = dbService.isSystemSetup();
@@ -2019,8 +1985,6 @@
   return csvContent;
 }
 
-=======
->>>>>>> 3213ad2f
 // App event handlers
 app.whenReady().then(async () => {
   await initializeServices();
