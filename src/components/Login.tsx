--- conflicted
+++ resolved
@@ -182,7 +182,6 @@
           }]);
         }
       } else {
-<<<<<<< HEAD
         // Development mode - show message that Electron is required
         setErrors([{
           message: 'Development mode detected. Please use "npm run dev" to start both React and Electron for full functionality. The web-only version has limited features.'
@@ -199,7 +198,6 @@
             deviceId: deviceId || 'web-device',
             faceVerified: false
           });
-=======
         // Development mode - use WebStorageService
         const webStorage = WebStorageService.getInstance();
         const result = await webStorage.login(formData.username.trim(), formData.password.trim());
@@ -215,7 +213,6 @@
           setErrors([{
             message: result.error || 'Invalid credentials. Use admin/admin123, teacher1/password123 or student1/password123 for development.'
           }]);
->>>>>>> 3213ad2f
         }
       }
     } catch (error) {
@@ -372,23 +369,7 @@
         {/* Login help text */}
         <div className="login-help">
           <p>Use your assigned username and password to access the system.</p>
-<<<<<<< HEAD
-          <div className="admin-info">
-            <p><strong>Default Admin Account:</strong></p>
-            <p><small>Username: <code>admin</code> | Password: <code>admin123</code></small></p>
-            <p className="security-warning">
-              <small>⚠️ Change the default password after first login!</small>
-            </p>
-          </div>
-          {!isElectron() && (
-            <div className="dev-mode-notice">
-              <p><strong>Development Mode:</strong></p>
-              <p><small>For full functionality, run <code>npm run dev</code> to start Electron.</small></p>
-            </div>
-          )}
-=======
           <p><small>For testing: admin/admin123, teacher1/password123, student1/password123</small></p>
->>>>>>> 3213ad2f
         </div>
       </div>
     </div>
