import React, { useState, useEffect } from 'react';
import WebStorageService from '../services/webStorage';
<<<<<<< HEAD
import WarningPanel from './WarningPanel';
=======
>>>>>>> 3213ad2f
import './StudentDashboard.css';

interface User {
  userId: string;
  username: string;
  role: 'admin' | 'teacher' | 'student';
  fullName: string;
  token?: string;
  deviceId?: string;
  faceVerified?: boolean;
}

interface Exam {
  exam_id: string;
  teacher_id: string;
  title: string;
<<<<<<< HEAD
  pdf_path?: string;
=======
>>>>>>> 3213ad2f
  start_time: string;
  end_time: string;
  allowed_apps: string[];
  allowedApps?: string[]; // Optional for backward compatibility
  teacher_name: string;
  created_at: string;
}

interface ExamSession {
  examId: string;
  startTime: Date;
  endTime: Date;
  timeRemaining: number;
  isActive: boolean;
<<<<<<< HEAD
  isMonitoringActive: boolean;
=======
>>>>>>> 3213ad2f
}

interface StudentDashboardProps {
  user: User;
  onLogout: () => void;
}

const StudentDashboard: React.FC<StudentDashboardProps> = ({ user, onLogout }) => {
  const [availableExams, setAvailableExams] = useState<Exam[]>([]);
  const [examHistory, setExamHistory] = useState<Exam[]>([]);
  const [currentSession, setCurrentSession] = useState<ExamSession | null>(null);
  const [loading, setLoading] = useState(true);
  const [error, setError] = useState<string | null>(null);
  const [activeTab, setActiveTab] = useState<'available' | 'history' | 'session'>('available');
<<<<<<< HEAD
  const [monitoringStatus, setMonitoringStatus] = useState<{
    isActive: boolean;
    hasPermissions: boolean;
    errorMessage?: string;
  }>({ isActive: false, hasPermissions: true });
=======
>>>>>>> 3213ad2f

  // Check if running in Electron
  const isElectron = () => {
    return !!(window as any).electronAPI;
  };

<<<<<<< HEAD
  // Get monitoring status display text
  const getMonitoringStatusText = () => {
    if (!currentSession) return '';

    if (!isElectron()) {
      return 'Monitoring not available (web mode)';
    }

    if (monitoringStatus.isActive) {
      return 'Monitoring Active - Your activity is being tracked';
    }

    if (monitoringStatus.errorMessage) {
      if (monitoringStatus.errorMessage === 'Starting monitoring...') {
        return 'Starting monitoring system...';
      }
      return `Monitoring Error: ${monitoringStatus.errorMessage}`;
    }

    return 'Monitoring Inactive';
  };

  // Check if exam can proceed without monitoring
  const canProceedWithoutMonitoring = () => {
    // In development/web mode, allow exams without monitoring
    if (!isElectron()) return true;

    // In production, monitoring is required but exam can continue with warnings
    return true;
  };

=======
>>>>>>> 3213ad2f
  // Load available exams
  const loadAvailableExams = async () => {
    try {
      if (isElectron()) {
        const result = await (window as any).electronAPI.getAvailableExams(user.userId);
        if (result.success) {
          setAvailableExams(result.exams || []);
        } else {
          setError(result.error || 'Failed to load available exams');
        }
      } else {
        // Development mode - use WebStorageService
        const webStorage = WebStorageService.getInstance();
        const result = await webStorage.getAvailableExams(user.userId);
        if (result.success) {
          setAvailableExams(result.exams || []);
        } else {
          setError(result.error || 'Failed to load available exams');
        }
      }
    } catch (err) {
      setError('Failed to load exams: ' + (err as Error).message);
    }
  };

  // Load exam history
  const loadExamHistory = async () => {
    try {
      if (isElectron()) {
        const result = await (window as any).electronAPI.getStudentExamHistory(user.userId);
        if (result.success) {
          setExamHistory(result.exams || []);
        } else {
          console.error('Failed to load exam history:', result.error);
        }
      } else {
        // Development mode - use WebStorageService
        const webStorage = WebStorageService.getInstance();
        const result = await webStorage.getStudentExamHistory(user.userId);
        if (result.success) {
          setExamHistory(result.exams || []);
        } else {
          console.error('Failed to load exam history:', result.error);
        }
      }
    } catch (err) {
      console.error('Failed to load exam history:', err);
    }
  };

<<<<<<< HEAD
  // View PDF function
  const viewPDF = async (exam: Exam) => {
    try {
      if (!exam.pdf_path) {
        setError('No PDF available for this exam');
        return;
      }

      setError(null); // Clear any previous errors

      if (isElectron()) {
        // Use Electron API to open PDF with system default application
        const result = await (window as any).electronAPI.viewPDF(exam.exam_id);

        if (!result.success) {
          setError(result.error || 'Failed to open PDF');
        }
        // If successful, PDF will open in default system application
      } else {
        // In web mode, try to open the PDF (limited functionality)
        const pdfUrl = exam.pdf_path.startsWith('/') ? exam.pdf_path : `/${exam.pdf_path}`;
        window.open(pdfUrl, '_blank');
      }
    } catch (error) {
      console.error('Error viewing PDF:', error);
      setError('Failed to open PDF. Please try again.');
    }
  };

=======
>>>>>>> 3213ad2f
  // Start exam session
  const startExam = async (exam: Exam) => {
    try {
      setError(null);

      // Check if exam can be started (within time window)
      const now = new Date();
      const startTime = new Date(exam.start_time);
      const endTime = new Date(exam.end_time);

      if (now < startTime) {
        setError('Exam has not started yet');
        return;
      }

      if (now > endTime) {
        setError('Exam has already ended');
        return;
      }

<<<<<<< HEAD
      // Create initial exam session (monitoring will be started separately)
=======
      if (isElectron()) {
        // Start monitoring
        const monitoringResult = await (window as any).electronAPI.startMonitoring(
          exam.exam_id,
          user.userId,
          exam.allowed_apps
        );

        if (!monitoringResult.success) {
          setError('Failed to start exam monitoring: ' + monitoringResult.error);
          return;
        }
      }

      // Create exam session
>>>>>>> 3213ad2f
      const session: ExamSession = {
        examId: exam.exam_id,
        startTime: now,
        endTime: endTime,
        timeRemaining: Math.floor((endTime.getTime() - now.getTime()) / 1000),
<<<<<<< HEAD
        isActive: true,
        isMonitoringActive: false
=======
        isActive: true
>>>>>>> 3213ad2f
      };

      setCurrentSession(session);
      setActiveTab('session');
<<<<<<< HEAD

      // Initialize monitoring if in Electron environment
      if (isElectron()) {
        // Set monitoring status to indicate we're starting
        setMonitoringStatus({
          isActive: false,
          hasPermissions: true,
          errorMessage: 'Starting monitoring...'
        });

        try {
          // Start monitoring with proper allowed apps list
          const allowedApps = exam.allowed_apps || exam.allowedApps || [];
          const monitoringResult = await (window as any).electronAPI.startMonitoring(
            exam.exam_id,
            user.userId,
            allowedApps
          );

          if (!monitoringResult.success) {
            setError('Failed to start exam monitoring: ' + monitoringResult.error);
            setMonitoringStatus({
              isActive: false,
              hasPermissions: false,
              errorMessage: monitoringResult.error
            });
            // Don't return here - allow exam to continue without monitoring
          } else {
            // Monitoring started successfully - status will be updated by event handler
            console.log('Monitoring started successfully for exam:', exam.exam_id);
          }
        } catch (monitoringError) {
          console.error('Error starting monitoring:', monitoringError);
          setError('Failed to initialize monitoring: ' + (monitoringError as Error).message);
          setMonitoringStatus({
            isActive: false,
            hasPermissions: false,
            errorMessage: (monitoringError as Error).message
          });
        }
      }
=======
>>>>>>> 3213ad2f
    } catch (err) {
      setError('Failed to start exam: ' + (err as Error).message);
    }
  };

  // End exam session
  const endExam = async () => {
    try {
<<<<<<< HEAD
      // Stop monitoring if it's active
      if (isElectron() && currentSession) {
        try {
          const stopResult = await (window as any).electronAPI.stopMonitoring();
          if (!stopResult.success) {
            console.error('Failed to stop monitoring:', stopResult.error);
            // Don't block exam ending due to monitoring stop failure
          } else {
            console.log('Monitoring stopped successfully for exam:', currentSession.examId);
          }
        } catch (stopError) {
          console.error('Error stopping monitoring:', stopError);
          // Don't block exam ending due to monitoring stop error
        }
      }

      // Clear session and monitoring state
      setCurrentSession(null);
      setMonitoringStatus({ isActive: false, hasPermissions: true });
      setActiveTab('available');

      // Clear any errors
      setError(null);

      // Reload data to reflect any changes
=======
      if (isElectron() && currentSession) {
        await (window as any).electronAPI.stopMonitoring();
      }

      setCurrentSession(null);
      setActiveTab('available');

      // Reload data
>>>>>>> 3213ad2f
      await loadAvailableExams();
      await loadExamHistory();
    } catch (err) {
      console.error('Failed to end exam:', err);
<<<<<<< HEAD
      setError('Failed to properly end exam: ' + (err as Error).message);
=======
>>>>>>> 3213ad2f
    }
  };

  // Timer effect for active session
  useEffect(() => {
    if (!currentSession || !currentSession.isActive) return;

    const timer = setInterval(() => {
      const now = new Date();
      const timeRemaining = Math.floor((currentSession.endTime.getTime() - now.getTime()) / 1000);

      if (timeRemaining <= 0) {
        // Exam time is up
        endExam();
        return;
      }

      setCurrentSession(prev => prev ? { ...prev, timeRemaining } : null);
    }, 1000);

    return () => clearInterval(timer);
  }, [currentSession]);

<<<<<<< HEAD
  // Monitoring status event handler
  useEffect(() => {
    if (!isElectron() || !currentSession) return;

    const handleMonitoringStatusChange = (event: any, statusData: any) => {
      switch (statusData.type) {
        case 'started':
          setMonitoringStatus({
            isActive: true,
            hasPermissions: true
          });
          // Update session to reflect monitoring is active
          setCurrentSession(prev => prev ? { ...prev, isMonitoringActive: true } : null);
          break;

        case 'stopped':
          setMonitoringStatus({
            isActive: false,
            hasPermissions: true
          });
          // Update session to reflect monitoring is stopped
          setCurrentSession(prev => prev ? { ...prev, isMonitoringActive: false } : null);
          break;

        case 'error':
          setMonitoringStatus({
            isActive: false,
            hasPermissions: true,
            errorMessage: statusData.data.message || 'Monitoring error occurred'
          });
          setError('Monitoring error: ' + (statusData.data.message || 'Unknown error'));
          break;

        case 'critical_error':
          setMonitoringStatus({
            isActive: false,
            hasPermissions: false,
            errorMessage: statusData.data.message || 'Critical monitoring error'
          });
          setError('Critical monitoring error: ' + (statusData.data.message || 'Unknown error'));
          break;

        case 'restarted':
          setMonitoringStatus({
            isActive: true,
            hasPermissions: true
          });
          setError(null); // Clear any previous errors
          break;

        default:
          break;
      }
    };

    // Set up monitoring status event listener
    const removeStatusListener = (window as any).electronAPI.onMonitoringStatusChange(handleMonitoringStatusChange);

    return () => {
      if (removeStatusListener) {
        removeStatusListener();
      }
    };
  }, [currentSession]);

=======
>>>>>>> 3213ad2f
  // Load data on component mount
  useEffect(() => {
    const loadData = async () => {
      setLoading(true);
      await Promise.all([loadAvailableExams(), loadExamHistory()]);
      setLoading(false);
    };

    loadData();
  }, [user.userId]);

  // Format time remaining
  const formatTimeRemaining = (seconds: number): string => {
    const hours = Math.floor(seconds / 3600);
    const minutes = Math.floor((seconds % 3600) / 60);
    const secs = seconds % 60;

    if (hours > 0) {
      return `${hours}:${minutes.toString().padStart(2, '0')}:${secs.toString().padStart(2, '0')}`;
    }
    return `${minutes}:${secs.toString().padStart(2, '0')}`;
  };

  // Format date/time
  const formatDateTime = (dateString: string): string => {
    const date = new Date(dateString);
    return date.toLocaleString();
  };

  // Check if exam can be started
  const canStartExam = (exam: Exam): boolean => {
    const now = new Date();
    const startTime = new Date(exam.start_time);
    const endTime = new Date(exam.end_time);

    return now >= startTime && now <= endTime;
  };

  // Get exam status
  const getExamStatus = (exam: Exam): string => {
    const now = new Date();
    const startTime = new Date(exam.start_time);
    const endTime = new Date(exam.end_time);

    if (now < startTime) return 'upcoming';
    if (now > endTime) return 'ended';
    return 'active';
  };

  if (loading) {
    return (
      <div className="student-dashboard">
        <div className="loading-container">
          <div className="loading-spinner"></div>
          <p>Loading dashboard...</p>
        </div>
      </div>
    );
  }

  return (
    <div className="student-dashboard">
      <header className="dashboard-header">
        <div className="header-content">
          <div className="user-info">
            <h1>Student Dashboard</h1>
            <p>Welcome, {user.fullName}!</p>
            {user.deviceId && <p className="device-info">Device: {user.deviceId}</p>}
          </div>
          <button onClick={onLogout} className="logout-btn">
            Logout
          </button>
        </div>
      </header>

      {error && (
        <div className="error-message">
          <span>⚠️ {error}</span>
          <button onClick={() => setError(null)} className="close-error">×</button>
        </div>
      )}

      {currentSession && currentSession.isActive ? (
        <div className="exam-session">
          <div className="session-header">
            <h2>Exam in Progress</h2>
            <div className="session-timer">
              <span className="timer-label">Time Remaining:</span>
              <span className="timer-value">{formatTimeRemaining(currentSession.timeRemaining)}</span>
            </div>
          </div>

          <div className="session-info">
            <p><strong>Exam ID:</strong> {currentSession.examId}</p>
            <p><strong>Started:</strong> {formatDateTime(currentSession.startTime.toISOString())}</p>
            <p><strong>Ends:</strong> {formatDateTime(currentSession.endTime.toISOString())}</p>
          </div>

          <div className="session-status">
<<<<<<< HEAD
            <div className={`status-indicator ${monitoringStatus.isActive ? 'active' : 'inactive'}`}>
              <span className="status-dot"></span>
              {getMonitoringStatusText()}
            </div>

            {monitoringStatus.isActive ? (
              <div className="monitoring-active-info">
                <p>✅ Your activity is being monitored for academic integrity.</p>
                <p>Please use only the allowed applications listed in the exam details.</p>
              </div>
            ) : (
              <div className="monitoring-warning">
                {monitoringStatus.errorMessage && monitoringStatus.errorMessage !== 'Starting monitoring...' ? (
                  <>
                    <p>⚠️ Monitoring system encountered an issue:</p>
                    <p className="error-details">{monitoringStatus.errorMessage}</p>
                    {canProceedWithoutMonitoring() ? (
                      <p>You may continue with the exam, but violations may not be tracked.</p>
                    ) : (
                      <p>Please contact your instructor for assistance.</p>
                    )}
                  </>
                ) : monitoringStatus.errorMessage === 'Starting monitoring...' ? (
                  <p>🔄 Initializing monitoring system...</p>
                ) : (
                  <p>ℹ️ Monitoring is not currently active.</p>
                )}
              </div>
            )}
          </div>

          {/* Warning Panel for violation display */}
          {currentSession.isMonitoringActive && (
            <WarningPanel
              examId={currentSession.examId}
              studentId={user.userId}
              isMonitoringActive={monitoringStatus.isActive}
            />
          )}

=======
            <div className="status-indicator active">
              <span className="status-dot"></span>
              Monitoring Active
            </div>
            <p>Your activity is being monitored. Please use only allowed applications.</p>
          </div>

>>>>>>> 3213ad2f
          <div className="session-actions">
            <button onClick={endExam} className="end-exam-btn">
              End Exam
            </button>
          </div>
        </div>
      ) : (
        <div className="dashboard-content">
          <nav className="dashboard-tabs">
            <button
              className={`tab ${activeTab === 'available' ? 'active' : ''}`}
              onClick={() => setActiveTab('available')}
            >
              Available Exams ({availableExams.length})
            </button>
            <button
              className={`tab ${activeTab === 'history' ? 'active' : ''}`}
              onClick={() => setActiveTab('history')}
            >
              Exam History ({examHistory.length})
            </button>
          </nav>

          <div className="tab-content">
            {activeTab === 'available' && (
              <div className="available-exams">
                <h2>Available Exams</h2>
                {availableExams.length === 0 ? (
                  <div className="no-exams">
                    <p>No exams available at this time.</p>
                  </div>
                ) : (
                  <div className="exam-grid">
                    {availableExams.map((exam) => (
                      <div key={exam.exam_id} className={`exam-card ${getExamStatus(exam)}`}>
                        <div className="exam-header">
                          <h3>{exam.title}</h3>
                          <span className={`exam-status ${getExamStatus(exam)}`}>
                            {getExamStatus(exam)}
                          </span>
                        </div>

                        <div className="exam-details">
                          <p><strong>Teacher:</strong> {exam.teacher_name}</p>
                          <p><strong>Start:</strong> {formatDateTime(exam.start_time)}</p>
                          <p><strong>End:</strong> {formatDateTime(exam.end_time)}</p>
<<<<<<< HEAD
                          <p><strong>Question Paper:</strong> {exam.pdf_path ? '📄 PDF Available' : 'No PDF uploaded'}</p>
=======
>>>>>>> 3213ad2f
                          <p><strong>Allowed Apps:</strong> {
                            (() => {
                              const apps = exam.allowed_apps || exam.allowedApps || [];
                              return Array.isArray(apps) && apps.length > 0 ? apps.join(', ') : 'None specified';
                            })()
                          }</p>
                        </div>

                        <div className="exam-actions">
<<<<<<< HEAD
                          {exam.pdf_path && (
                            <button
                              onClick={() => viewPDF(exam)}
                              className="view-pdf-btn"
                              title="View exam question paper"
                            >
                              📄 View PDF
                            </button>
                          )}
=======
>>>>>>> 3213ad2f
                          {canStartExam(exam) ? (
                            <button
                              onClick={() => startExam(exam)}
                              className="start-exam-btn"
                            >
                              Start Exam
                            </button>
                          ) : (
                            <button className="start-exam-btn disabled" disabled>
                              {getExamStatus(exam) === 'upcoming' ? 'Not Started' : 'Ended'}
                            </button>
                          )}
                        </div>
                      </div>
                    ))}
                  </div>
                )}
              </div>
            )}

            {activeTab === 'history' && (
              <div className="exam-history">
                <h2>Exam History</h2>
                {examHistory.length === 0 ? (
                  <div className="no-exams">
                    <p>No completed exams yet.</p>
                  </div>
                ) : (
                  <div className="history-list">
                    {examHistory.map((exam) => (
                      <div key={exam.exam_id} className="history-item">
                        <div className="history-header">
                          <h3>{exam.title}</h3>
                          <span className="completion-date">
                            Completed: {formatDateTime(exam.end_time)}
                          </span>
                        </div>

                        <div className="history-details">
                          <p><strong>Teacher:</strong> {exam.teacher_name}</p>
                          <p><strong>Duration:</strong> {formatDateTime(exam.start_time)} - {formatDateTime(exam.end_time)}</p>
                        </div>
                      </div>
                    ))}
                  </div>
                )}
              </div>
            )}
          </div>
        </div>
      )}
    </div>
  );
};

export default StudentDashboard;<|MERGE_RESOLUTION|>--- conflicted
+++ resolved
@@ -1,9 +1,6 @@
 import React, { useState, useEffect } from 'react';
 import WebStorageService from '../services/webStorage';
-<<<<<<< HEAD
 import WarningPanel from './WarningPanel';
-=======
->>>>>>> 3213ad2f
 import './StudentDashboard.css';
 
 interface User {
@@ -20,10 +17,7 @@
   exam_id: string;
   teacher_id: string;
   title: string;
-<<<<<<< HEAD
   pdf_path?: string;
-=======
->>>>>>> 3213ad2f
   start_time: string;
   end_time: string;
   allowed_apps: string[];
@@ -38,10 +32,7 @@
   endTime: Date;
   timeRemaining: number;
   isActive: boolean;
-<<<<<<< HEAD
   isMonitoringActive: boolean;
-=======
->>>>>>> 3213ad2f
 }
 
 interface StudentDashboardProps {
@@ -56,21 +47,17 @@
   const [loading, setLoading] = useState(true);
   const [error, setError] = useState<string | null>(null);
   const [activeTab, setActiveTab] = useState<'available' | 'history' | 'session'>('available');
-<<<<<<< HEAD
   const [monitoringStatus, setMonitoringStatus] = useState<{
     isActive: boolean;
     hasPermissions: boolean;
     errorMessage?: string;
   }>({ isActive: false, hasPermissions: true });
-=======
->>>>>>> 3213ad2f
 
   // Check if running in Electron
   const isElectron = () => {
     return !!(window as any).electronAPI;
   };
 
-<<<<<<< HEAD
   // Get monitoring status display text
   const getMonitoringStatusText = () => {
     if (!currentSession) return '';
@@ -102,8 +89,6 @@
     return true;
   };
 
-=======
->>>>>>> 3213ad2f
   // Load available exams
   const loadAvailableExams = async () => {
     try {
@@ -154,7 +139,6 @@
     }
   };
 
-<<<<<<< HEAD
   // View PDF function
   const viewPDF = async (exam: Exam) => {
     try {
@@ -184,8 +168,6 @@
     }
   };
 
-=======
->>>>>>> 3213ad2f
   // Start exam session
   const startExam = async (exam: Exam) => {
     try {
@@ -206,9 +188,7 @@
         return;
       }
 
-<<<<<<< HEAD
       // Create initial exam session (monitoring will be started separately)
-=======
       if (isElectron()) {
         // Start monitoring
         const monitoringResult = await (window as any).electronAPI.startMonitoring(
@@ -224,23 +204,18 @@
       }
 
       // Create exam session
->>>>>>> 3213ad2f
       const session: ExamSession = {
         examId: exam.exam_id,
         startTime: now,
         endTime: endTime,
         timeRemaining: Math.floor((endTime.getTime() - now.getTime()) / 1000),
-<<<<<<< HEAD
         isActive: true,
         isMonitoringActive: false
-=======
         isActive: true
->>>>>>> 3213ad2f
       };
 
       setCurrentSession(session);
       setActiveTab('session');
-<<<<<<< HEAD
 
       // Initialize monitoring if in Electron environment
       if (isElectron()) {
@@ -282,8 +257,6 @@
           });
         }
       }
-=======
->>>>>>> 3213ad2f
     } catch (err) {
       setError('Failed to start exam: ' + (err as Error).message);
     }
@@ -292,7 +265,6 @@
   // End exam session
   const endExam = async () => {
     try {
-<<<<<<< HEAD
       // Stop monitoring if it's active
       if (isElectron() && currentSession) {
         try {
@@ -318,7 +290,6 @@
       setError(null);
 
       // Reload data to reflect any changes
-=======
       if (isElectron() && currentSession) {
         await (window as any).electronAPI.stopMonitoring();
       }
@@ -327,15 +298,11 @@
       setActiveTab('available');
 
       // Reload data
->>>>>>> 3213ad2f
       await loadAvailableExams();
       await loadExamHistory();
     } catch (err) {
       console.error('Failed to end exam:', err);
-<<<<<<< HEAD
       setError('Failed to properly end exam: ' + (err as Error).message);
-=======
->>>>>>> 3213ad2f
     }
   };
 
@@ -359,7 +326,6 @@
     return () => clearInterval(timer);
   }, [currentSession]);
 
-<<<<<<< HEAD
   // Monitoring status event handler
   useEffect(() => {
     if (!isElectron() || !currentSession) return;
@@ -425,8 +391,6 @@
     };
   }, [currentSession]);
 
-=======
->>>>>>> 3213ad2f
   // Load data on component mount
   useEffect(() => {
     const loadData = async () => {
@@ -526,7 +490,6 @@
           </div>
 
           <div className="session-status">
-<<<<<<< HEAD
             <div className={`status-indicator ${monitoringStatus.isActive ? 'active' : 'inactive'}`}>
               <span className="status-dot"></span>
               {getMonitoringStatusText()}
@@ -567,7 +530,6 @@
             />
           )}
 
-=======
             <div className="status-indicator active">
               <span className="status-dot"></span>
               Monitoring Active
@@ -575,7 +537,6 @@
             <p>Your activity is being monitored. Please use only allowed applications.</p>
           </div>
 
->>>>>>> 3213ad2f
           <div className="session-actions">
             <button onClick={endExam} className="end-exam-btn">
               End Exam
@@ -622,10 +583,7 @@
                           <p><strong>Teacher:</strong> {exam.teacher_name}</p>
                           <p><strong>Start:</strong> {formatDateTime(exam.start_time)}</p>
                           <p><strong>End:</strong> {formatDateTime(exam.end_time)}</p>
-<<<<<<< HEAD
                           <p><strong>Question Paper:</strong> {exam.pdf_path ? '📄 PDF Available' : 'No PDF uploaded'}</p>
-=======
->>>>>>> 3213ad2f
                           <p><strong>Allowed Apps:</strong> {
                             (() => {
                               const apps = exam.allowed_apps || exam.allowedApps || [];
@@ -635,7 +593,6 @@
                         </div>
 
                         <div className="exam-actions">
-<<<<<<< HEAD
                           {exam.pdf_path && (
                             <button
                               onClick={() => viewPDF(exam)}
@@ -645,8 +602,6 @@
                               📄 View PDF
                             </button>
                           )}
-=======
->>>>>>> 3213ad2f
                           {canStartExam(exam) ? (
                             <button
                               onClick={() => startExam(exam)}
