<!DOCTYPE html>
<html lang="en">
  <head>
    <meta charset="utf-8" />
    <link rel="icon" href="%PUBLIC_URL%/favicon.ico" />
    <meta name="viewport" content="width=device-width, initial-scale=1" />
    <meta name="theme-color" content="#000000" />
    <meta name="description" content="LAB-Guard - Exam monitoring system for university computer labs" />
    <meta http-equiv="Content-Security-Policy" content="
      default-src 'self';
      script-src 'self';
      style-src 'self' 'unsafe-inline';
      img-src 'self' data:;
      font-src 'self';
<<<<<<< HEAD
      connect-src 'self' http://localhost:3000 http://localhost:* https://localhost:*;
      worker-src 'self' blob:;
      object-src 'none';
=======
      connect-src 'self' http://localhost:3000;
>>>>>>> 3213ad2f
    ">
    <title>LAB-Guard</title>
  </head>
  <body>
    <noscript>You need to enable JavaScript to run this app.</noscript>
    <div id="root"></div>
  </body>
</html><|MERGE_RESOLUTION|>--- conflicted
+++ resolved
@@ -12,13 +12,10 @@
       style-src 'self' 'unsafe-inline';
       img-src 'self' data:;
       font-src 'self';
-<<<<<<< HEAD
       connect-src 'self' http://localhost:3000 http://localhost:* https://localhost:*;
       worker-src 'self' blob:;
       object-src 'none';
-=======
       connect-src 'self' http://localhost:3000;
->>>>>>> 3213ad2f
     ">
     <title>LAB-Guard</title>
   </head>
